--- conflicted
+++ resolved
@@ -1,4 +1,3 @@
-<<<<<<< HEAD
 """
 Unit tests for pythoneeg.core.analyze_sort module.
 """
@@ -200,7 +199,7 @@
         
         # Verify select_channels was called for each channel
         calls = mock_recording.clone.return_value.select_channels.call_args_list
-        expected_calls = [[(channel_id,)] for channel_id in channel_ids]
+        expected_calls = [([channel_id],) for channel_id in channel_ids]
         actual_calls = [call[0] for call in calls]
         
         assert actual_calls == expected_calls
@@ -351,8 +350,9 @@
         # Verify dask.delayed was called for each channel (cache + sort)
         assert mock_delayed.call_count == 8  # 4 for caching + 4 for sorting
         
-        # Check results structure
-        assert sortings == mock_delayed_sort
+        # Check results structure - should return delayed objects, not the original mocks
+        assert len(sortings) == 4  # One for each channel
+        assert len(wave_recs) == 4  # One for each channel
         assert wave_recs == mock_split_recs
     
     @patch('matplotlib.pyplot.subplots')
@@ -380,7 +380,7 @@
         mock_subplots.return_value = (mock_fig, mock_ax)
         
         # Test with plotting enabled
-        with patch('pythoneeg.core.analyze_sort.plot_probe') as mock_plot_probe:
+        with patch('pythoneeg.core.analyze_sort.pi_plotting.plot_probe') as mock_plot_probe:
             MountainSortAnalyzer.sort_recording(
                 mock_recording, plot_probe=True, multiprocess_mode="serial"
             )
@@ -462,470 +462,4 @@
                             paths = [call[0][0] for call in calls]
                             
                             assert len(set(paths)) == 3  # All paths should be unique
-=======
-"""
-Unit tests for pythoneeg.core.analyze_sort module.
-"""
-import os
-import tempfile
-from pathlib import Path
-from unittest.mock import Mock, patch, MagicMock
-import numpy as np
-import pytest
-
-from pythoneeg.core.analyze_sort import MountainSortAnalyzer
-from pythoneeg import constants
-
-
-class TestMountainSortAnalyzer:
-    """Test MountainSortAnalyzer static methods."""
-    
-    @pytest.fixture
-    def mock_recording(self):
-        """Create a mock SpikeInterface recording for testing."""
-        mock_rec = MagicMock()
-        mock_rec.get_num_channels.return_value = 4
-        mock_rec.get_channel_ids.return_value = ['ch1', 'ch2', 'ch3', 'ch4']
-        mock_rec.get_sampling_frequency.return_value = 1000.0
-        mock_rec.get_num_frames.return_value = 10000
-        mock_rec.get_dtype.return_value = np.float32
-        mock_rec.clone.return_value = mock_rec
-        mock_rec.set_probe.return_value = mock_rec
-        mock_rec.select_channels.return_value = mock_rec
-        return mock_rec
-    
-    @pytest.fixture
-    def mock_sorting(self):
-        """Create a mock SpikeInterface sorting for testing."""
-        mock_sort = MagicMock()
-        mock_sort.get_unit_ids.return_value = ['unit1', 'unit2']
-        mock_sort.get_num_units.return_value = 2
-        return mock_sort
-    
-    @pytest.fixture
-    def mock_probe(self):
-        """Create a mock probe for testing."""
-        mock_probe = MagicMock()
-        mock_probe.contact_positions = np.array([[0, 0], [0, 40], [0, 80], [0, 120]])
-        return mock_probe
-    
-    def test_get_dummy_probe(self, mock_recording):
-        """Test _get_dummy_probe method."""
-        with patch('probeinterface.generate_linear_probe') as mock_gen_probe:
-            mock_probe = Mock()
-            mock_gen_probe.return_value = mock_probe
-            
-            result = MountainSortAnalyzer._get_dummy_probe(mock_recording)
-            
-            # Verify probe generation was called with correct parameters
-            mock_gen_probe.assert_called_once_with(4, ypitch=40)
-            
-            # Verify probe configuration methods were called
-            mock_probe.set_device_channel_indices.assert_called_once()
-            mock_probe.set_contact_ids.assert_called_once_with(['ch1', 'ch2', 'ch3', 'ch4'])
-            
-            assert result == mock_probe
-    
-    def test_get_recording_for_sorting(self, mock_recording):
-        """Test _get_recording_for_sorting method."""
-        with patch.object(MountainSortAnalyzer, '_apply_preprocessing') as mock_preprocess:
-            mock_preprocess.return_value = mock_recording
-            
-            result = MountainSortAnalyzer._get_recording_for_sorting(mock_recording)
-            
-            # Verify preprocessing was called with sorting parameters
-            mock_preprocess.assert_called_once_with(mock_recording, constants.SORTING_PARAMS)
-            assert result == mock_recording
-    
-    def test_get_recording_for_waveforms(self, mock_recording):
-        """Test _get_recording_for_waveforms method."""
-        with patch.object(MountainSortAnalyzer, '_apply_preprocessing') as mock_preprocess:
-            mock_preprocess.return_value = mock_recording
-            
-            result = MountainSortAnalyzer._get_recording_for_waveforms(mock_recording)
-            
-            # Verify preprocessing was called with waveform parameters
-            mock_preprocess.assert_called_once_with(mock_recording, constants.WAVEFORM_PARAMS)
-            assert result == mock_recording
-    
-    @patch('spikeinterface.preprocessing.notch_filter')
-    @patch('spikeinterface.preprocessing.common_reference')
-    @patch('spikeinterface.preprocessing.scale')
-    @patch('spikeinterface.preprocessing.whiten')
-    @patch('spikeinterface.preprocessing.highpass_filter')
-    @patch('spikeinterface.preprocessing.bandpass_filter')
-    def test_apply_preprocessing_all_filters(self, mock_bandpass, mock_highpass, 
-                                           mock_whiten, mock_scale, mock_common_ref, 
-                                           mock_notch, mock_recording):
-        """Test _apply_preprocessing with all filters enabled."""
-        # Define test parameters with all filters enabled
-        test_params = {
-            'notch_freq': 60,
-            'common_ref': True,
-            'scale': 2.0,
-            'whiten': True,
-            'freq_min': 0.1,
-            'freq_max': 100
-        }
-        
-        # Mock each preprocessing step to return the recording
-        mock_notch.return_value = mock_recording
-        mock_common_ref.return_value = mock_recording
-        mock_scale.return_value = mock_recording
-        mock_whiten.return_value = mock_recording
-        mock_bandpass.return_value = mock_recording
-        
-        result = MountainSortAnalyzer._apply_preprocessing(mock_recording, test_params)
-        
-        # Verify all preprocessing steps were called
-        mock_notch.assert_called_once_with(mock_recording, freq=60, q=100)
-        mock_common_ref.assert_called_once()
-        mock_scale.assert_called_once_with(mock_recording, gain=2.0)
-        mock_whiten.assert_called_once()
-        mock_bandpass.assert_called_once_with(
-            mock_recording, freq_min=0.1, freq_max=100, ftype="bessel"
-        )
-        
-        assert result == mock_recording
-    
-    @patch('spikeinterface.preprocessing.highpass_filter')
-    def test_apply_preprocessing_highpass_only(self, mock_highpass, mock_recording):
-        """Test _apply_preprocessing with only highpass filter."""
-        test_params = {
-            'notch_freq': None,
-            'common_ref': False,
-            'scale': None,
-            'whiten': False,
-            'freq_min': 0.5,
-            'freq_max': None
-        }
-        
-        mock_highpass.return_value = mock_recording
-        
-        result = MountainSortAnalyzer._apply_preprocessing(mock_recording, test_params)
-        
-        mock_highpass.assert_called_once_with(
-            mock_recording, freq_min=0.5, ftype="bessel"
-        )
-        assert result == mock_recording
-    
-    @patch('spikeinterface.preprocessing.bandpass_filter')
-    def test_apply_preprocessing_lowpass_equivalent(self, mock_bandpass, mock_recording):
-        """Test _apply_preprocessing with only freq_max (lowpass equivalent)."""
-        test_params = {
-            'notch_freq': None,
-            'common_ref': False,
-            'scale': None,
-            'whiten': False,
-            'freq_min': None,
-            'freq_max': 50
-        }
-        
-        mock_bandpass.return_value = mock_recording
-        
-        result = MountainSortAnalyzer._apply_preprocessing(mock_recording, test_params)
-        
-        # Should use bandpass with freq_min=0.1 as a lowpass equivalent
-        mock_bandpass.assert_called_once_with(
-            mock_recording, freq_min=0.1, freq_max=50, ftype="bessel"
-        )
-        assert result == mock_recording
-    
-    def test_apply_preprocessing_no_filters(self, mock_recording):
-        """Test _apply_preprocessing with no filters enabled."""
-        test_params = {
-            'notch_freq': None,
-            'common_ref': False,
-            'scale': None,
-            'whiten': False,
-            'freq_min': None,
-            'freq_max': None
-        }
-        
-        result = MountainSortAnalyzer._apply_preprocessing(mock_recording, test_params)
-        
-        # Should just return the cloned recording
-        mock_recording.clone.assert_called_once()
-        assert result == mock_recording
-    
-    def test_split_recording(self, mock_recording):
-        """Test _split_recording method."""
-        channel_ids = ['ch1', 'ch2', 'ch3', 'ch4']
-        mock_recording.get_channel_ids.return_value = channel_ids
-        
-        # Mock select_channels to return different objects for each channel
-        mock_single_channel_recs = [Mock() for _ in channel_ids]
-        mock_recording.clone.return_value.select_channels.side_effect = mock_single_channel_recs
-        
-        result = MountainSortAnalyzer._split_recording(mock_recording)
-        
-        # Should return one recording per channel
-        assert len(result) == 4
-        
-        # Verify select_channels was called for each channel
-        calls = mock_recording.clone.return_value.select_channels.call_args_list
-        expected_calls = [([channel_id],) for channel_id in channel_ids]
-        actual_calls = [call[0] for call in calls]
-        
-        assert actual_calls == expected_calls
-    
-    @patch('pythoneeg.core.analyze_sort.get_temp_directory')
-    @patch('pythoneeg.core.analyze_sort.create_cached_recording')
-    @patch('spikeinterface.preprocessing.astype')
-    @patch('os.makedirs')
-    def test_cache_recording(self, mock_makedirs, mock_astype, mock_create_cached, 
-                           mock_get_temp_dir, mock_recording):
-        """Test _cache_recording method."""
-        mock_temp_dir = Path('/tmp/test_temp')
-        mock_get_temp_dir.return_value = mock_temp_dir
-        
-        mock_cached_rec = Mock()
-        mock_create_cached.return_value = mock_cached_rec
-        mock_astype.return_value = mock_cached_rec
-        
-        with patch('os.urandom') as mock_urandom:
-            mock_urandom.return_value.hex.return_value = 'random_hex'
-            
-            result = MountainSortAnalyzer._cache_recording(mock_recording)
-            
-            # Verify temp directory creation
-            expected_path = mock_temp_dir / 'random_hex'
-            mock_makedirs.assert_called_once_with(expected_path)
-            
-            # Verify cached recording creation
-            mock_create_cached.assert_called_once_with(
-                mock_recording, folder=expected_path, chunk_duration="60s"
-            )
-            
-            # Verify dtype conversion
-            mock_astype.assert_called_once_with(mock_cached_rec, dtype=constants.GLOBAL_DTYPE)
-            
-            assert result == mock_cached_rec
-    
-    @patch('pythoneeg.core.analyze_sort.sorting_scheme2')
-    @patch('pythoneeg.core.analyze_sort.Scheme2SortingParameters')
-    def test_run_sorting(self, mock_sort_params, mock_sorting_scheme2, mock_recording):
-        """Test _run_sorting method."""
-        mock_recording.get_sampling_frequency.return_value = 1000.0
-        
-        mock_params_instance = Mock()
-        mock_sort_params.return_value = mock_params_instance
-        
-        mock_sorting = Mock()
-        mock_sorting_scheme2.return_value = mock_sorting
-        
-        result = MountainSortAnalyzer._run_sorting(mock_recording)
-        
-        # Verify parameter calculation (snippet times converted from seconds to samples)
-        expected_t1_samples = round(1000.0 * constants.SCHEME2_SORTING_PARAMS["snippet_T1"])
-        expected_t2_samples = round(1000.0 * constants.SCHEME2_SORTING_PARAMS["snippet_T2"])
-        
-        # Verify sorting parameters creation
-        mock_sort_params.assert_called_once_with(
-            phase1_detect_channel_radius=constants.SCHEME2_SORTING_PARAMS["phase1_detect_channel_radius"],
-            detect_channel_radius=constants.SCHEME2_SORTING_PARAMS["detect_channel_radius"],
-            snippet_T1=expected_t1_samples,
-            snippet_T2=expected_t2_samples,
-        )
-        
-        # Verify sorting execution
-        mock_sorting_scheme2.assert_called_once_with(
-            recording=mock_recording, sorting_parameters=mock_params_instance
-        )
-        
-        assert result == mock_sorting
-    
-    @patch.object(MountainSortAnalyzer, '_run_sorting')
-    @patch.object(MountainSortAnalyzer, '_cache_recording')
-    @patch.object(MountainSortAnalyzer, '_split_recording')
-    @patch.object(MountainSortAnalyzer, '_get_recording_for_waveforms')
-    @patch.object(MountainSortAnalyzer, '_get_recording_for_sorting')
-    @patch.object(MountainSortAnalyzer, '_get_dummy_probe')
-    def test_sort_recording_serial(self, mock_get_probe, mock_get_sort_rec, 
-                                 mock_get_wave_rec, mock_split, mock_cache, 
-                                 mock_run_sort, mock_recording, mock_probe):
-        """Test sort_recording method in serial mode."""
-        # Setup mocks
-        mock_get_probe.return_value = mock_probe
-        mock_get_sort_rec.return_value = mock_recording
-        mock_get_wave_rec.return_value = mock_recording
-        
-        mock_split_recs = [Mock(), Mock(), Mock(), Mock()]
-        mock_split.side_effect = [mock_split_recs, mock_split_recs]  # Called twice
-        
-        mock_cached_recs = [Mock(), Mock(), Mock(), Mock()]
-        mock_cache.side_effect = mock_cached_recs
-        
-        mock_sortings = [Mock(), Mock(), Mock(), Mock()]
-        mock_run_sort.side_effect = mock_sortings
-        
-        # Test serial mode
-        sortings, wave_recs = MountainSortAnalyzer.sort_recording(
-            mock_recording, plot_probe=False, multiprocess_mode="serial"
-        )
-        
-        # Verify probe setup
-        mock_get_probe.assert_called_once_with(mock_recording)
-        mock_recording.set_probe.assert_called_once_with(mock_probe)
-        
-        # Verify recording preparation
-        mock_get_sort_rec.assert_called_once()
-        mock_get_wave_rec.assert_called_once()
-        
-        # Verify splitting (called twice: once for sorting, once for waveforms)
-        assert mock_split.call_count == 2
-        
-        # Verify caching and sorting
-        assert mock_cache.call_count == 4
-        assert mock_run_sort.call_count == 4
-        
-        # Check results
-        assert sortings == mock_sortings
-        assert wave_recs == mock_split_recs
-    
-    @patch.object(MountainSortAnalyzer, '_run_sorting')
-    @patch.object(MountainSortAnalyzer, '_cache_recording')
-    @patch.object(MountainSortAnalyzer, '_split_recording')
-    @patch.object(MountainSortAnalyzer, '_get_recording_for_waveforms')
-    @patch.object(MountainSortAnalyzer, '_get_recording_for_sorting')
-    @patch.object(MountainSortAnalyzer, '_get_dummy_probe')
-    @patch('dask.delayed')
-    def test_sort_recording_dask(self, mock_delayed, mock_get_probe, mock_get_sort_rec,
-                               mock_get_wave_rec, mock_split, mock_cache,
-                               mock_run_sort, mock_recording, mock_probe):
-        """Test sort_recording method in dask mode."""
-        # Setup mocks
-        mock_get_probe.return_value = mock_probe
-        mock_get_sort_rec.return_value = mock_recording
-        mock_get_wave_rec.return_value = mock_recording
-        
-        mock_split_recs = [Mock(), Mock(), Mock(), Mock()]
-        mock_split.side_effect = [mock_split_recs, mock_split_recs]
-        
-        # Mock dask.delayed to return mock delayed objects
-        mock_delayed_cache = [Mock(), Mock(), Mock(), Mock()]
-        mock_delayed_sort = [Mock(), Mock(), Mock(), Mock()]
-        mock_delayed.side_effect = mock_delayed_cache + mock_delayed_sort
-        
-        # Test dask mode
-        sortings, wave_recs = MountainSortAnalyzer.sort_recording(
-            mock_recording, plot_probe=False, multiprocess_mode="dask"
-        )
-        
-        # Verify dask.delayed was called for each channel (cache + sort)
-        assert mock_delayed.call_count == 8  # 4 for caching + 4 for sorting
-        
-        # Check results structure - should return delayed objects, not the original mocks
-        assert len(sortings) == 4  # One for each channel
-        assert len(wave_recs) == 4  # One for each channel
-        assert wave_recs == mock_split_recs
-    
-    @patch('matplotlib.pyplot.subplots')
-    @patch('matplotlib.pyplot.show')
-    @patch.object(MountainSortAnalyzer, '_run_sorting')
-    @patch.object(MountainSortAnalyzer, '_cache_recording')
-    @patch.object(MountainSortAnalyzer, '_split_recording')
-    @patch.object(MountainSortAnalyzer, '_get_recording_for_waveforms')
-    @patch.object(MountainSortAnalyzer, '_get_recording_for_sorting')
-    @patch.object(MountainSortAnalyzer, '_get_dummy_probe')
-    def test_sort_recording_with_plot(self, mock_get_probe, mock_get_sort_rec,
-                                    mock_get_wave_rec, mock_split, mock_cache,
-                                    mock_run_sort, mock_show, mock_subplots,
-                                    mock_recording, mock_probe):
-        """Test sort_recording method with probe plotting enabled."""
-        # Setup basic mocks
-        mock_get_probe.return_value = mock_probe
-        mock_get_sort_rec.return_value = mock_recording
-        mock_get_wave_rec.return_value = mock_recording
-        mock_split.return_value = [Mock()]
-        mock_cache.return_value = Mock()
-        mock_run_sort.return_value = Mock()
-        
-        mock_fig, mock_ax = Mock(), Mock()
-        mock_subplots.return_value = (mock_fig, mock_ax)
-        
-        # Test with plotting enabled
-        with patch('pythoneeg.core.analyze_sort.pi_plotting.plot_probe') as mock_plot_probe:
-            MountainSortAnalyzer.sort_recording(
-                mock_recording, plot_probe=True, multiprocess_mode="serial"
-            )
-            
-            # Verify plotting was called
-            mock_subplots.assert_called_once_with(1, 1)
-            mock_plot_probe.assert_called_once_with(
-                mock_probe, ax=mock_ax, with_device_index=True, with_contact_id=True
-            )
-            mock_show.assert_called_once()
-    
-    def test_constants_used_correctly(self):
-        """Test that the correct constants are used in the analyzer."""
-        # Verify that the expected constants exist and have reasonable values
-        assert hasattr(constants, 'SORTING_PARAMS')
-        assert hasattr(constants, 'WAVEFORM_PARAMS')
-        assert hasattr(constants, 'SCHEME2_SORTING_PARAMS')
-        assert hasattr(constants, 'GLOBAL_DTYPE')
-        
-        # Check that SCHEME2_SORTING_PARAMS has required keys
-        required_keys = ['snippet_T1', 'snippet_T2', 'detect_channel_radius', 
-                        'phase1_detect_channel_radius']
-        for key in required_keys:
-            assert key in constants.SCHEME2_SORTING_PARAMS
-    
-    def test_error_handling_invalid_multiprocess_mode(self, mock_recording):
-        """Test error handling for invalid multiprocess mode."""
-        with patch.object(MountainSortAnalyzer, '_get_dummy_probe'):
-            with patch.object(MountainSortAnalyzer, '_get_recording_for_sorting'):
-                with patch.object(MountainSortAnalyzer, '_get_recording_for_waveforms'):
-                    with patch.object(MountainSortAnalyzer, '_split_recording'):
-                        # This should work without error for valid modes
-                        try:
-                            MountainSortAnalyzer.sort_recording(
-                                mock_recording, multiprocess_mode="serial"
-                            )
-                        except Exception as e:
-                            # The test setup might cause other errors, but not from invalid mode
-                            assert "multiprocess_mode" not in str(e)
-    
-    @pytest.mark.parametrize("n_channels", [1, 4, 8, 16])
-    def test_split_recording_different_channel_counts(self, n_channels):
-        """Test _split_recording with different numbers of channels."""
-        mock_recording = Mock()
-        channel_ids = [f'ch{i}' for i in range(n_channels)]
-        mock_recording.get_channel_ids.return_value = channel_ids
-        
-        # Mock the chain of clone().select_channels()
-        mock_cloned = Mock()
-        mock_recording.clone.return_value = mock_cloned
-        mock_cloned.select_channels.return_value = Mock()
-        
-        result = MountainSortAnalyzer._split_recording(mock_recording)
-        
-        assert len(result) == n_channels
-        assert mock_cloned.select_channels.call_count == n_channels
-    
-    def test_cache_recording_creates_unique_paths(self, mock_recording):
-        """Test that _cache_recording creates unique temporary paths."""
-        with patch('pythoneeg.core.analyze_sort.get_temp_directory') as mock_get_temp:
-            with patch('os.makedirs') as mock_makedirs:
-                with patch('pythoneeg.core.analyze_sort.create_cached_recording') as mock_create:
-                    with patch('spikeinterface.preprocessing.astype') as mock_astype:
-                        mock_get_temp.return_value = Path('/tmp/test')
-                        mock_create.return_value = Mock()
-                        mock_astype.return_value = Mock()
-                        
-                        # Call multiple times and verify different paths are used
-                        with patch('os.urandom') as mock_urandom:
-                            # Mock urandom to return different values
-                            mock_urandom.return_value.hex.side_effect = ['hex1', 'hex2', 'hex3']
-                            
-                            MountainSortAnalyzer._cache_recording(mock_recording)
-                            MountainSortAnalyzer._cache_recording(mock_recording)
-                            MountainSortAnalyzer._cache_recording(mock_recording)
-                            
-                            # Verify different paths were created
-                            calls = mock_makedirs.call_args_list
-                            paths = [call[0][0] for call in calls]
-                            
-                            assert len(set(paths)) == 3  # All paths should be unique
->>>>>>> 14810982
                             assert all('hex' in str(path) for path in paths)