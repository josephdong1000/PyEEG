<<<<<<< HEAD
import logging
import os
import sys
import tempfile
import time
from pathlib import Path
from multiprocessing import Pool
from tqdm import tqdm

import matplotlib.colors as colors
import matplotlib.pyplot as plt
import numpy as np
import pandas as pd
from dask.distributed import Client, LocalCluster
from dask_jobqueue import SLURMCluster

import matplotlib as mpl
import seaborn as sns
import seaborn.objects as so
from okabeito import black, blue, green, lightblue, orange, purple, red, yellow
from seaborn import axes_style
from pythoneeg import constants, core, visualization

core.set_temp_directory("/scr1/users/dongjp")

logging.basicConfig(
    format="%(asctime)s - %(levelname)s - %(message)s", level=logging.DEBUG, stream=sys.stdout, force=True
)
logger = logging.getLogger()

base_folder = Path("/mnt/isilon/marsh_single_unit/PythonEEG")
load_folder = base_folder / "notebooks" / "tests" / "test-wars-sox5-7"
save_folder = base_folder / "notebooks" / "examples"

animal_ids = [p.name for p in load_folder.glob("*") if p.is_dir()]

bad_animal_ids = [
    "013122_cohort4_group7_2mice both_FHET FHET(2)",
    "012322_cohort4_group6_3mice_FMUT___MMUT_MWT MHET",
    "012322_cohort4_group6_3mice_FMUT___MMUT_MWT MMUT",
    "011622_cohort4_group4_3mice_MMutOLD_FMUT_FMUT_FWT OLDMMT",
    "011322_cohort4_group3_4mice_AllM_MT_WT_HET_WT M3",
    "012322_cohort4_group6_3mice_FMUT___MMUT_MWT FHET"
]
animal_ids = [p for p in animal_ids if p not in bad_animal_ids]

def load_war(animal_id):
    logger.info(f"Loading {animal_id}")
    war = visualization.WindowAnalysisResult.load_pickle_and_json(Path(load_folder / f"{animal_id}"))
    if war.genotype == "Unknown":
        logger.info(f"Skipping {animal_id} because genotype is Unknown")
        return None

    # war.filter_all(bad_channels=["LHip", "RHip"])
    war.reorder_and_pad_channels(
        ["LMot", "RMot", "LBar", "RBar", "LAud", "RAud", "LVis", "RVis"], use_abbrevs=True
    )
    war.filter_all(morphological_smoothing_seconds=60)

    df = war.get_result(features=["logpsdband", "logrms"])
    df["animal"] = animal_id
    del war
    return df


with Pool(10) as pool:
    dfs: list[pd.DataFrame] = []
    for df in tqdm(pool.imap(load_war, animal_ids), total=len(animal_ids), desc="Loading WARs"):
        if df is not None:
            dfs.append(df)
    df = pd.concat(dfs)

df_bands = pd.DataFrame(df["logpsdband"].tolist())
alpha_array = np.stack(df_bands["alpha"].values)
delta_array = np.stack(df_bands["delta"].values)
df["alphadelta"] = (alpha_array / delta_array).tolist()
df["delta"] = (delta_array).tolist()
df["alpha"] = (alpha_array).tolist()


# Average each feature across channels
for feature in ["alphadelta", "delta", "alpha", "logrms"]:
    feature_arrays = np.stack(df[feature].values)  # Shape: (time_points, channels)
    feature_avg = np.nanmean(feature_arrays, axis=1)  # Average across channels
    df[f"{feature}"] = feature_avg
logging.info(df.columns)

df = df[["timestamp", "animal", "genotype", "alphadelta", "delta", "alpha", "logrms"]]
df["hour"] = df["timestamp"].dt.hour.copy()
df["minute"] = df["timestamp"].dt.minute.copy()
df["total_minutes"] = 60 * (round((df["hour"] * 60 + df["minute"]) / 60) % 24)
logging.info(df.columns)

df = (
    df.groupby(["animal", "genotype", "total_minutes"])
    .agg({"alphadelta": "mean", "delta": "mean", "alpha": "mean", "logrms": "mean"})
    .reset_index()
)
# df = df.set_index("total_minutes")
# df = df.copy()

logging.debug(df)
logging.debug(df.shape)

df.to_pickle(save_folder / "alphadelta_avg_delta_alpha_rms.pkl")
# df.to_pickle(save_folder / "alphadelta_avg_delta_alpha_minimally_filtered.pkl")
# df.to_pickle(save_folder / "alphadelta_avg_delta_alpha_nolog.pkl")


"""
sbatch --mem 200GB -c 11 -t 24:00:00 ./notebooks/examples/pipeline.sh ./notebooks/examples/pipeline-alphadelta.py
"""
=======
import logging
import os
import sys
import tempfile
import time
from pathlib import Path
from multiprocessing import Pool
from tqdm import tqdm

import matplotlib.colors as colors
import matplotlib.pyplot as plt
import numpy as np
import pandas as pd
from dask.distributed import Client, LocalCluster
from dask_jobqueue import SLURMCluster

import matplotlib as mpl
import seaborn as sns
import seaborn.objects as so
from okabeito import black, blue, green, lightblue, orange, purple, red, yellow
from seaborn import axes_style
from pythoneeg import constants, core, visualization

core.set_temp_directory("/scr1/users/dongjp")

logging.basicConfig(
    format="%(asctime)s - %(levelname)s - %(message)s", level=logging.DEBUG, stream=sys.stdout, force=True
)
logger = logging.getLogger()

base_folder = Path("/mnt/isilon/marsh_single_unit/PythonEEG")
load_folder = base_folder / "notebooks" / "tests" / "test-wars-sox5-7"
save_folder = base_folder / "notebooks" / "examples"

animal_ids = [p.name for p in load_folder.glob("*") if p.is_dir()]

bad_animal_ids = [
    "013122_cohort4_group7_2mice both_FHET FHET(2)",
    "012322_cohort4_group6_3mice_FMUT___MMUT_MWT MHET",
    "012322_cohort4_group6_3mice_FMUT___MMUT_MWT MMUT",
    "011622_cohort4_group4_3mice_MMutOLD_FMUT_FMUT_FWT OLDMMT",
    "011322_cohort4_group3_4mice_AllM_MT_WT_HET_WT M3",
    "012322_cohort4_group6_3mice_FMUT___MMUT_MWT FHET"
]
animal_ids = [p for p in animal_ids if p not in bad_animal_ids]

def load_war(animal_id):
    logger.info(f"Loading {animal_id}")
    war = visualization.WindowAnalysisResult.load_pickle_and_json(Path(load_folder / f"{animal_id}"))
    if war.genotype == "Unknown":
        logger.info(f"Skipping {animal_id} because genotype is Unknown")
        return None

    # war.filter_all(bad_channels=["LHip", "RHip"])
    war.reorder_and_pad_channels(
        ["LMot", "RMot", "LBar", "RBar", "LAud", "RAud", "LVis", "RVis"], use_abbrevs=True
    )
    war.filter_all(morphological_smoothing_seconds=60 * 5)

    df = war.get_result(features=["logpsdband", "logrms"])
    df["animal"] = animal_id
    del war
    return df


with Pool(10) as pool:
    dfs: list[pd.DataFrame] = []
    for df in tqdm(pool.imap(load_war, animal_ids), total=len(animal_ids), desc="Loading WARs"):
        if df is not None:
            dfs.append(df)
    df = pd.concat(dfs)

df_bands = pd.DataFrame(df["logpsdband"].tolist())
alpha_array = np.stack(df_bands["alpha"].values)
delta_array = np.stack(df_bands["delta"].values)
df["alphadelta"] = (alpha_array / delta_array).tolist()
df["delta"] = (delta_array).tolist()
df["alpha"] = (alpha_array).tolist()


# Average each feature across channels
for feature in ["alphadelta", "delta", "alpha", "logrms"]:
    feature_arrays = np.stack(df[feature].values)  # Shape: (time_points, channels)
    feature_avg = np.nanmean(feature_arrays, axis=1)  # Average across channels
    df[f"{feature}"] = feature_avg
logging.info(df.columns)

df = df[["timestamp", "animal", "genotype", "alphadelta", "delta", "alpha", "logrms"]]
df["hour"] = df["timestamp"].dt.hour.copy()
df["minute"] = df["timestamp"].dt.minute.copy()
df["total_minutes"] = 60 * (round((df["hour"] * 60 + df["minute"]) / 60) % 24)
logging.info(df.columns)

df = (
    df.groupby(["animal", "genotype", "total_minutes"])
    .agg({"alphadelta": "mean", "delta": "mean", "alpha": "mean", "logrms": "mean"})
    .reset_index()
)
# df = df.set_index("total_minutes")
# df = df.copy()

logging.debug(df)
logging.debug(df.shape)

df.to_pickle(save_folder / "alphadelta_avg_delta_alpha_rms.pkl")
# df.to_pickle(save_folder / "alphadelta_avg_delta_alpha_minimally_filtered.pkl")
# df.to_pickle(save_folder / "alphadelta_avg_delta_alpha_nolog.pkl")


"""
sbatch --mem 200GB -c 11 -t 24:00:00 ./notebooks/examples/pipeline.sh ./notebooks/examples/pipeline-alphadelta.py
"""
>>>>>>> a514b4dd
<|MERGE_RESOLUTION|>--- conflicted
+++ resolved
@@ -1,117 +1,3 @@
-<<<<<<< HEAD
-import logging
-import os
-import sys
-import tempfile
-import time
-from pathlib import Path
-from multiprocessing import Pool
-from tqdm import tqdm
-
-import matplotlib.colors as colors
-import matplotlib.pyplot as plt
-import numpy as np
-import pandas as pd
-from dask.distributed import Client, LocalCluster
-from dask_jobqueue import SLURMCluster
-
-import matplotlib as mpl
-import seaborn as sns
-import seaborn.objects as so
-from okabeito import black, blue, green, lightblue, orange, purple, red, yellow
-from seaborn import axes_style
-from pythoneeg import constants, core, visualization
-
-core.set_temp_directory("/scr1/users/dongjp")
-
-logging.basicConfig(
-    format="%(asctime)s - %(levelname)s - %(message)s", level=logging.DEBUG, stream=sys.stdout, force=True
-)
-logger = logging.getLogger()
-
-base_folder = Path("/mnt/isilon/marsh_single_unit/PythonEEG")
-load_folder = base_folder / "notebooks" / "tests" / "test-wars-sox5-7"
-save_folder = base_folder / "notebooks" / "examples"
-
-animal_ids = [p.name for p in load_folder.glob("*") if p.is_dir()]
-
-bad_animal_ids = [
-    "013122_cohort4_group7_2mice both_FHET FHET(2)",
-    "012322_cohort4_group6_3mice_FMUT___MMUT_MWT MHET",
-    "012322_cohort4_group6_3mice_FMUT___MMUT_MWT MMUT",
-    "011622_cohort4_group4_3mice_MMutOLD_FMUT_FMUT_FWT OLDMMT",
-    "011322_cohort4_group3_4mice_AllM_MT_WT_HET_WT M3",
-    "012322_cohort4_group6_3mice_FMUT___MMUT_MWT FHET"
-]
-animal_ids = [p for p in animal_ids if p not in bad_animal_ids]
-
-def load_war(animal_id):
-    logger.info(f"Loading {animal_id}")
-    war = visualization.WindowAnalysisResult.load_pickle_and_json(Path(load_folder / f"{animal_id}"))
-    if war.genotype == "Unknown":
-        logger.info(f"Skipping {animal_id} because genotype is Unknown")
-        return None
-
-    # war.filter_all(bad_channels=["LHip", "RHip"])
-    war.reorder_and_pad_channels(
-        ["LMot", "RMot", "LBar", "RBar", "LAud", "RAud", "LVis", "RVis"], use_abbrevs=True
-    )
-    war.filter_all(morphological_smoothing_seconds=60)
-
-    df = war.get_result(features=["logpsdband", "logrms"])
-    df["animal"] = animal_id
-    del war
-    return df
-
-
-with Pool(10) as pool:
-    dfs: list[pd.DataFrame] = []
-    for df in tqdm(pool.imap(load_war, animal_ids), total=len(animal_ids), desc="Loading WARs"):
-        if df is not None:
-            dfs.append(df)
-    df = pd.concat(dfs)
-
-df_bands = pd.DataFrame(df["logpsdband"].tolist())
-alpha_array = np.stack(df_bands["alpha"].values)
-delta_array = np.stack(df_bands["delta"].values)
-df["alphadelta"] = (alpha_array / delta_array).tolist()
-df["delta"] = (delta_array).tolist()
-df["alpha"] = (alpha_array).tolist()
-
-
-# Average each feature across channels
-for feature in ["alphadelta", "delta", "alpha", "logrms"]:
-    feature_arrays = np.stack(df[feature].values)  # Shape: (time_points, channels)
-    feature_avg = np.nanmean(feature_arrays, axis=1)  # Average across channels
-    df[f"{feature}"] = feature_avg
-logging.info(df.columns)
-
-df = df[["timestamp", "animal", "genotype", "alphadelta", "delta", "alpha", "logrms"]]
-df["hour"] = df["timestamp"].dt.hour.copy()
-df["minute"] = df["timestamp"].dt.minute.copy()
-df["total_minutes"] = 60 * (round((df["hour"] * 60 + df["minute"]) / 60) % 24)
-logging.info(df.columns)
-
-df = (
-    df.groupby(["animal", "genotype", "total_minutes"])
-    .agg({"alphadelta": "mean", "delta": "mean", "alpha": "mean", "logrms": "mean"})
-    .reset_index()
-)
-# df = df.set_index("total_minutes")
-# df = df.copy()
-
-logging.debug(df)
-logging.debug(df.shape)
-
-df.to_pickle(save_folder / "alphadelta_avg_delta_alpha_rms.pkl")
-# df.to_pickle(save_folder / "alphadelta_avg_delta_alpha_minimally_filtered.pkl")
-# df.to_pickle(save_folder / "alphadelta_avg_delta_alpha_nolog.pkl")
-
-
-"""
-sbatch --mem 200GB -c 11 -t 24:00:00 ./notebooks/examples/pipeline.sh ./notebooks/examples/pipeline-alphadelta.py
-"""
-=======
 import logging
 import os
 import sys
@@ -223,5 +109,4 @@
 
 """
 sbatch --mem 200GB -c 11 -t 24:00:00 ./notebooks/examples/pipeline.sh ./notebooks/examples/pipeline-alphadelta.py
-"""
->>>>>>> a514b4dd
+"""