--- conflicted
+++ resolved
@@ -1,266 +1,3 @@
-<<<<<<< HEAD
-import logging
-import sys
-from multiprocessing import Pool
-from pathlib import Path
-
-import matplotlib.colors as colors
-import matplotlib.pyplot as plt
-import mne
-import numpy as np
-import seaborn.objects as so
-from seaborn import axes_style
-from tqdm import tqdm
-
-from pythoneeg import constants, core, visualization
-
-core.set_temp_directory("/scr1/users/dongjp")
-
-logging.basicConfig(
-    format="%(asctime)s - %(levelname)s - %(message)s", level=logging.INFO, stream=sys.stdout, force=True
-)
-logger = logging.getLogger()
-
-base_folder = Path("/mnt/isilon/marsh_single_unit/PythonEEG")
-load_folder = base_folder / "notebooks" / "tests" / "test-wars-sox5-6"
-save_folder = base_folder / "notebooks" / "tests" / "test-wars-sox5-collapsed-6-isday"
-# animal_ids = ['A5', 'A10', 'F22', 'G25', 'G26', 'N21', 'N22', 'N23', 'N24', 'N25']
-# animal_ids = ['A5', 'A10']
-animal_ids = [p.name for p in load_folder.glob("*") if p.is_dir()]
-# bad_animal_ids = [
-#     "013122_cohort4_group7_2mice both_FHET FHET(2)",
-#     "012322_cohort4_group6_3mice_FMUT___MMUT_MWT MHET",
-#     "012322_cohort4_group6_3mice_FMUT___MMUT_MWT MMUT",
-#     "011622_cohort4_group4_3mice_MMutOLD_FMUT_FMUT_FWT OLDMMT",
-#     "011322_cohort4_group3_4mice_AllM_MT_WT_HET_WT M3",
-# ]
-bad_animal_ids = []
-animal_ids = [animal_id for animal_id in animal_ids if animal_id not in bad_animal_ids]
-owen_name_to_animal_id = {
-    "FWT": {
-        "D-F3": "071321_Cohort 3_AM4_CF1_DF3_FF6 DF3",
-        "FWT_cohort4_group5": "012022_cohort4_group5_3mice__FWT_MMUT_FMUT FWT",
-        "B-F3": "062921_Cohort 3_AM3_AM5_CM9_BM6_CM5_CF2_IF5_BF3 BF3",
-        "C-F2": "062921_Cohort 3_AM3_AM5_CM9_BM6_CM5_CF2_IF5_BF3 CF2",
-        "FWT_cohort4_group4": "011622_cohort4_group4_3mice_MMutOLD_FMUT_FMUT_FWT FWT",
-        "C-F1": "071321_Cohort 3_AM4_CF1_DF3_FF6 CF1",
-    },
-    "FHet": {
-        "D-F6": "032221_cohort 2, Group 3, Mouse 6 Cage 2A Re-Recording",
-        "FHET(2)_cohort4_group7": "013122_cohort4_group7_2mice both_FHET FHET(2)",
-        "F-F6": "071321_Cohort 3_AM4_CF1_DF3_FF6 FF6",
-        "G-F4": "060921_Cohort 3_EM1_AM2_GF4 GF4",
-        "FHET(1)_cohort4_group7": "013122_cohort4_group7_2mice both_FHET FHET(1)",
-        "I-F5": "062921_Cohort 3_AM3_AM5_CM9_BM6_CM5_CF2_IF5_BF3 IF5",
-        "A-F5": "031621_cohort 2 group 2 and group 5 F5",
-        "FHET_cohort10_group4": "081922_cohort10_group4_2mice_FMut_FHet FHET",
-        "D-F8": "031021_cohort 2, group 3 and 4 #8 Cage 1A",
-        "A-F6": "031621_cohort 2 group 2 and group 5 F6",
-        "F4_FHET_cohort5_group1": "031122_cohort5_group1_2mice_FHET_MWT F4",
-    },
-    "FMut": {
-        "FMUT_cohort4_group4": "011622_cohort4_group4_3mice_MMutOLD_FMUT_FMUT_FWT FMUT_",
-        "FMUT_cohort10_group4": "081922_cohort10_group4_2mice_FMut_FHet FMUT",
-        "FMUT_cohort4_group5": "012022_cohort4_group5_3mice__FWT_MMUT_FMUT FMUT",
-        "FMUT_cohort4_group6": "012322_cohort4_group6_3mice_FMUT___MMUT_MWT FMUT",
-        "FMUT(2)_cohort4_group4": "011622_cohort4_group4_3mice_MMutOLD_FMUT_FMUT_FWT FMUT(2)",
-        "FMUT(2)_cohort10_group4": "082922_group4_2mice_MMUT_FMUT FMUT",
-        "FMUT(3)cohort10_group4": "090122_group4_2mice_FMut_MMut FMUT",
-        "C-F10": "031621_cohort 2 group 2 and group 5 F10",
-        "F9_FMUT_cohort10_cage3": "062122_group 10_2mice_F7Het_F9Mut F9",
-        "C-F9": "040221_Group 1 Mouse 9 Recording",
-    },
-    "MWT": {
-        "M7_MWT_cohort6_group1": "031722_cohort_6_group1_3mice_MMUT_MMUT_MWT M7",
-        "M2_group9_cage3": "061022_group 9 M1, M2, M3 group9_M2_Cage 3",
-        "C-M5": "062921_Cohort 3_AM3_AM5_CM9_BM6_CM5_CF2_IF5_BF3 CM5",
-        "MWT_cohort4_group3": "011322_cohort4_group3_4mice_AllM_MT_WT_HET_WT M4",
-        "M10_MWT_cohort4_group2": "010822_cohort4_group2_2mice_MWT_MHET M10",
-        "A-M2": "060921_Cohort 3_EM1_AM2_GF4 AM2",
-        "A-M4": "071321_Cohort 3_AM4_CF1_DF3_FF6 AM4",
-        "M2_MWT_cohort5_group1": "031122_cohort5_group1_2mice_FHET_MWT M2",
-        "B-M6": "062921_Cohort 3_AM3_AM5_CM9_BM6_CM5_CF2_IF5_BF3 BM6",
-        "C-M9": "062921_Cohort 3_AM3_AM5_CM9_BM6_CM5_CF2_IF5_BF3 CM9",
-    },
-    "MHet": {
-        "M3_MHET_cohort4_group2": "010822_cohort4_group2_2mice_MWT_MHET M3",
-        "B-M3": "031921_cohort 2 group 5 and group 6 mouse M3 cage3A",
-        "M3_group9_cage4": "061022_group 9 M1, M2, M3 group9_M3_Cage 4",
-        "C-M2": "031621_cohort 2 group 2 and group 5 M2",
-        "A-M5": "062921_Cohort 3_AM3_AM5_CM9_BM6_CM5_CF2_IF5_BF3 AM5",
-        "MHET_cohort4_group6": "012322_cohort4_group6_3mice_FMUT___MMUT_MWT MHET",
-        "E-M1": "060921_Cohort 3_EM1_AM2_GF4 EM1",
-        "C-M3": "031921_cohort 2 group 5 and group 6 mouse M3 cage1A",
-        "MHET_cohort4_group3": "011322_cohort4_group3_4mice_AllM_MT_WT_HET_WT M8",
-        "D-M3": "031021_cohort 2, group 3 and 4 #3 Cage 4A",
-    },
-    "MMut": {
-        "MMUT_cohort4_group6": "012322_cohort4_group6_3mice_FMUT___MMUT_MWT MMUT",
-        "MMUT_cohort4_group5": "012022_cohort4_group5_3mice__FWT_MMUT_FMUT MMUT",
-        "C-M5": "031921_cohort 2 group 5 and group 6 mouse M5 cage2A",
-        "MMUT(2)_cohort6_group1": "031722_cohort_6_group1_3mice_MMUT_MMUT_MWT MMUT(2)",
-        "MMUT_cohort10_group4": "082922_group4_2mice_MMUT_FMUT MMUT",
-        "OLDMMT_cohort4_group4": "011622_cohort4_group4_3mice_MMutOLD_FMUT_FMUT_FWT OLDMMT",
-        "MMUT(2)_cohort10_group4": "090122_group4_2mice_FMut_MMut MMUT",
-        "D-M5": "031921_cohort 2 group 5 and group 6 mouse M5 cage4A",
-        "M8_MMT_group10_cage1": "061322_Group10 M8, M10 M8",
-        "MMT_cohort4_group3": "011322_cohort4_group3_4mice_AllM_MT_WT_HET_WT M3",
-        "C-M8": "031021_cohort 2, group 3 and 4 #8 Cage 3A",
-        "MMUT(1)_cohort6_group1": "031722_cohort_6_group1_3mice_MMUT_MMUT_MWT MMUT(1)",
-        "B-M2": "031021_cohort 2, group 3 and 4 #2 Cage 2A",
-    },
-}
-animal_id_to_owen_name = {
-    genotype: {v: k for k, v in dictionary.items()} for genotype, dictionary in owen_name_to_animal_id.items()
-}
-logging.info(animal_id_to_owen_name)
-
-war_bad_channels = {
-    "FWT": {
-        "C-F2": ["RVis", "RAud"],
-        "B-F3": ["RVis", "RAud"],
-        "D-F3": ["LAud", "LVis"],
-        "FWT_cohort4_group4": ["LAud", "LVis", "LHip", "RHip", "RAud"],
-    },
-    "FHet": {
-        "A-F5": ["LAud", "LVis", "LBar"],
-        "A-F6": ["LAud", "LVis", "LBar"],
-        "D-F8": ["LAud", "LVis"],
-        "G-F4": ["LAud", "LVis"],
-        "I-F5": ["LAud", "RVis", "RAud"],
-        "F-F6": ["LAud", "LVis", "LBar", "RVis"],
-        "FHET(1)_cohort4_group7": ["LAud", "LVis"],
-        "FHET(2)_cohort4_group7": ["LAud", "LVis", "RAud"],
-        "F4_FHET_cohort5_group1": ["LAud", "LVis"],
-    },
-    "FMut": {
-        "C-F10": ["LAud", "LVis"],
-        "C-F9": ["LAud", "LBar", "RAud"],
-        "FMUT_cohort4_group6": ["LAud", "LVis", "LHip", "LBar"],
-        "FMUT_cohort4_group5": ["LHip", "RHip"],
-        "FMUT(2)_cohort4_group4": ["LVis", "LHip", "RHip"],
-        "FMUT_cohort4_group4": ["LAud", "LHip", "RBar", "RHip", "RAud"],
-        "FMUT_cohort10_group4": ["RAud"],
-        "FMUT(3)cohort10_group4": ["RAud"],
-        "F9_FMUT_cohort10_cage3": ["RAud"],
-    },
-    "MWT": {
-        "B-M6": ["LAud", "LVis", "RAud"],
-        "C-M9": ["LAud", "LVis", "LBar"],
-        "C-M5": ["LAud", "LVis", "LHip", "LBar", "LMot", "RMot", "RBar", "RHip", "RVis", "RAud"],
-        "A-M4": ["LAud", "LVis", "LBar"],
-        "M7_MWT_cohort6_group1": ["LVis", "LBar", "RMot", "RBar", "RHip", "RVis", "RAud"],
-        "MWT_cohort4_group3": ["LMot"],
-        "M10_MWT_cohort4_group2": ["LAud", "LVis", "LHip", "LBar", "LMot", "RMot", "RBar", "RHip", "RVis", "RAud"],
-        "M2_group9_cage3": ["LAud", "LVis", "LHip", "LBar", "LMot", "RMot", "RBar", "RHip", "RVis", "RAud"],
-    },
-    "MHet": {
-        "E-M1": ["LAud", "LVis"],
-        "B-M3": ["LAud", "LVis"],
-        "C-M3": ["LAud", "LVis"],
-        "D-M3": ["LAud", "LVis"],
-        "C-M2": ["LAud", "LVis"],
-        "MHET_cohort4_group3": ["RAud"],
-        "M3_group9_cage4": ["RAud"],
-    },
-    "MMut": {
-        "B-M2": ["LHip"],
-        "C-M8": ["LAud", "LVis"],
-        "C-M5": ["LAud", "LBar"],
-        "D-M5": ["LAud", "LVis", "LHip", "LBar", "LMot", "RMot", "RBar", "RHip", "RVis", "RAud"],
-        "MMUT(1)_cohort6_group1": ["LAud", "LVis"],
-        "MMUT(2)_cohort6_group1": ["LAud", "LVis", "LHip", "LBar", "LMot", "RMot", "RBar", "RHip", "RVis", "RAud"],
-        "OLDMMT_cohort4_group4": ["LAud", "LVis", "LHip", "LBar", "LMot", "RMot", "RBar", "RHip", "RVis", "RAud"],
-        "MMT_cohort4_group3": ["LAud", "LVis", "LMot"],
-        "MMUT(2)_cohort10_group4": ["LVis"],
-        "M8_MMT_group10_cage1": ["LAud", "LVis", "LHip", "LBar", "RAud"],
-    },
-}
-
-if not save_folder.exists():
-    save_folder.mkdir(parents=True)
-
-
-def load_war(animal_id):
-    logger.info(f"Loading {animal_id}")
-    war = visualization.WindowAnalysisResult.load_pickle_and_json(Path(load_folder / f"{animal_id}").resolve())
-    if war.genotype == "Unknown":  # Remove pathological recordings
-        logger.info(f"Skipping {animal_id} because genotype is Unknown")
-        return None
-
-    # try:
-    #     owen_name = animal_id_to_owen_name[war.genotype][animal_id.strip()]
-    # except KeyError as e:
-    #     logging.warning(f"{animal_id} not found in animal_id_to_owen_name for {war.genotype}")
-    #     logging.error(e)
-    #     owen_name = None
-
-    # if owen_name is None:
-    #     bad_channels = None
-    # else:
-    #     try:
-    #         bad_channels = war_bad_channels[war.genotype][owen_name]
-    #     except KeyError:
-    #         logging.warning(f"{animal_id} not found in war_bad_channels for {war.genotype}")
-    #         bad_channels = None
-
-    # Ensure LHip and RHip are always in bad_channels
-    required_channels = {"LHip", "RHip"}
-    # if bad_channels is not None:
-    #     bad_channels = list(set(bad_channels) | required_channels)
-    # else:
-    #     bad_channels = list(required_channels)
-    bad_channels = list(required_channels)
-
-    war.filter_all(bad_channels=bad_channels)
-    war.aggregate_time_windows(groupby=["animalday", "isday"])  # Not grouping by isday to increase statistical power
-    # war.add_unique_hash(4)
-    war.reorder_and_pad_channels(
-        ["LMot", "RMot", "LBar", "RBar", "LAud", "RAud", "LVis", "RVis", "LHip", "RHip"], use_abbrevs=True
-    )
-    war.save_pickle_and_json(save_folder / f"{animal_id}")
-
-    return war
-
-
-# Use multiprocessing to load WARs in parallel
-with Pool(14) as pool:
-    wars: list[visualization.WindowAnalysisResult] = []
-    for war in tqdm(pool.imap(load_war, animal_ids), total=len(animal_ids), desc="Loading WARs"):
-        if war is not None:
-            wars.append(war)
-
-logger.info(f"{len(wars)} wars loaded")
-exclude = ["nspike", "lognspike"]
-ep = visualization.ExperimentPlotter(wars, exclude=exclude)
-
-
-# SECTION use seaborn.so to plot figure
-# features = ["psdtotal", "psdslope", "logpsdtotal"]
-# for feature in features:
-#     df = ep.pull_timeseries_dataframe(feature=feature, groupby=["animal", "genotype", "isday"], collapse_channels=True)
-#     print(df)
-#     df = df.groupby(["animal", "genotype", "isday"])[feature].mean().reset_index()
-#     print(df)
-#     (
-#         so.Plot(df, x="genotype", y=feature, color="isday")
-#         .facet(col="isday")
-#         .add(so.Dash(color="k"), so.Agg())
-#         .add(so.Line(color="k", linestyle="--"), so.Agg())
-#         .add(so.Range(color="k"), so.Est(errorbar="sd"))
-#         .add(so.Dot(), so.Jitter(seed=42))
-#         .add(so.Text(halign="left"), so.Jitter(seed=42), text="animal")
-#         .theme(axes_style("ticks"))
-#         .layout(size=(20, 5), engine="tight")
-#         .save(save_folder / f"{feature}-genotype-isday-avgch.png", dpi=300)
-#     )
-# !SECTION
-
-
-"""
-sbatch --mem 400GB -c 15 -t 24:00:00 ./notebooks/examples/pipeline.sh ./notebooks/examples/pipeline-epfig-so.py
-"""
-=======
 import logging
 import sys
 from multiprocessing import Pool
@@ -521,5 +258,4 @@
 
 """
 sbatch --mem 400GB -c 15 -t 24:00:00 ./notebooks/examples/pipeline.sh ./notebooks/examples/pipeline-epfig-so.py
-"""
->>>>>>> a514b4dd
+"""