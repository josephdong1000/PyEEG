--- conflicted
+++ resolved
@@ -42,16 +42,9 @@
                               '--error=/dev/null']
     )
 print(f"\n\n\tcluster_spike.dashboard_link: {cluster_spike.dashboard_link}\n\n")
-<<<<<<< HEAD
 cluster_window.scale(jobs=5)
 cluster_spike.adapt(maximum_jobs=15)
 
-=======
-cluster_window.scale(10)
-cluster_window.wait_for_workers(10)
-cluster_spike.adapt(maximum_jobs=10)
-# !SECTION
->>>>>>> 4fbdbe4b
 
 # SECTION 2: Compute windowed analysis
 logging.basicConfig(format='%(asctime)s - %(levelname)s - %(message)s', level=logging.DEBUG, stream=sys.stdout, force=True)
