<<<<<<< HEAD
import csv
import itertools
import logging
import math
import os
import platform
import re
import sys
import warnings
from datetime import datetime, timedelta
from pathlib import Path
from typing import Literal, Optional, Union

import dateutil.parser
import numpy as np
import pandas as pd
from dateutil.parser import ParserError
from sklearn.neighbors import KDTree

from .. import constants


def convert_units_to_multiplier(current_units: str, target_units: str = "µV") -> float:
    """
    Convert between different voltage units and return the multiplication factor.

    This function calculates the conversion factor needed to transform values
    from one voltage unit to another (e.g., from mV to µV).

    Args:
        current_units (str): The current unit of the values. Must be one of: 'µV', 'mV', 'V', 'nV'.
        target_units (str, optional): The target unit to convert to. Defaults to 'µV'.
            Must be one of: 'µV', 'mV', 'V', 'nV'.

    Returns:
        float: The multiplication factor to convert from current_units to target_units.
            To convert values, multiply your data by this factor.

    Raises:
        AssertionError: If current_units or target_units are not supported.

    Examples:
        >>> convert_units_to_multiplier("mV", "µV")
        1000.0
        >>> convert_units_to_multiplier("V", "mV")
        1000.0
        >>> convert_units_to_multiplier("µV", "V")
        1e-06
    """
    units_to_mult = {"µV": 1e-6, "mV": 1e-3, "V": 1, "nV": 1e-9}

    assert current_units in units_to_mult.keys(), f"No valid current unit called '{current_units}' found"
    assert target_units in units_to_mult.keys(), f"No valid target unit called '{target_units}' found"

    return units_to_mult[current_units] / units_to_mult[target_units]


def is_day(dt: datetime, sunrise=6, sunset=18):
    """
    Check if a datetime object is during the day.

    Args:
        dt (datetime): Datetime object to check
        sunrise (int, optional): Sunrise hour (0-23). Defaults to 6.
        sunset (int, optional): Sunset hour (0-23). Defaults to 18.

    Returns:
        bool: True if the datetime is during the day, False otherwise

    Raises:
        TypeError: If dt is not a datetime object
    """
    if not isinstance(dt, datetime):
        raise TypeError(f"Expected datetime object, got {type(dt).__name__}")
    return sunrise <= dt.hour < sunset


def convert_colpath_to_rowpath(
    rowdir_path: str | Path, col_path: str | Path, gzip: bool = True, aspath: bool = True
) -> str | Path:
    """
    Convert a ColMajor file path to its corresponding RowMajor file path.

    This function transforms file paths from column-major format to row-major format,
    which is used when converting between different data storage layouts in PyEEG.

    Args:
        rowdir_path (str | Path): Directory path where the RowMajor file should be located.
        col_path (str | Path): Path to the ColMajor file to be converted. Must contain 'ColMajor' in the path.
        gzip (bool, optional): If True, append '.npy.gz' extension. If False, append '.bin'. Defaults to True.
        aspath (bool, optional): If True, return as Path object. If False, return as string. Defaults to True.

    Returns:
        str | Path: The converted RowMajor file path, either as string or Path object based on aspath parameter.

    Raises:
        ValueError: If 'ColMajor' is not found in col_path.

    Examples:
        >>> convert_colpath_to_rowpath("/data/row/", "/data/col/file_ColMajor_001.bin")
        PosixPath('/data/row/file_RowMajor_001.npy.gz')
        >>> convert_colpath_to_rowpath("/data/row/", "/data/col/file_ColMajor_001.bin", gzip=False)
        PosixPath('/data/row/file_RowMajor_001.bin')
        >>> convert_colpath_to_rowpath("/data/row/", "/data/col/file_ColMajor_001.bin", aspath=False)
        '/data/row/file_RowMajor_001.npy.gz'
    """
    # TODO it would make more sense to not have a rowdir_path aparameter, since this is outside the scope of the function
    if "ColMajor" not in col_path:
        raise ValueError(f"Expected 'ColMajor' in col_path: {col_path}")

    out = Path(rowdir_path) / f"{get_file_stem(Path(col_path).name).replace('ColMajor', 'RowMajor')}"
    if gzip:
        out = str(out) + ".npy.gz"
    else:
        out = str(out) + ".bin"
    return Path(out) if aspath else out


def filepath_to_index(filepath) -> int:
    """
    Extract the index number from a filepath.

    This function extracts the last number found in a filepath after removing common suffixes
    and file extensions. For example, from "/path/to/data_ColMajor_001.bin" it returns 1.

    Args:
        filepath (str | Path): Path to the file to extract index from.

    Returns:
        int: The extracted index number.

    Examples:
        >>> filepath_to_index("/path/to/data_ColMajor_001.bin")
        1
        >>> filepath_to_index("/path/to/data_2023_015_ColMajor.bin")
        15
        >>> filepath_to_index("/path/to/data_Meta_010.json")
        10
    """
    fpath = str(filepath)
    for suffix in ["_RowMajor", "_ColMajor", "_Meta"]:
        fpath = fpath.replace(suffix, "")

    # Remove only the actual file extension, not dots within the filename
    path_obj = Path(fpath)
    if path_obj.suffix:
        fpath = str(path_obj.with_suffix(""))

    fname = Path(fpath).name
    fname = re.split(r"\D+", fname)
    fname = list(filter(None, fname))
    return int(fname[-1])


def parse_truncate(truncate: int | bool) -> int:
    """
    Parse the truncate parameter to determine how many characters to truncate.

    If truncate is a boolean, returns 10 if True and 0 if False.
    If truncate is an integer, returns that integer value directly.

    Args:
        truncate (int | bool): If bool, True=10 chars and False=0 chars.
                              If int, specifies exact number of chars.

    Returns:
        int: Number of characters to truncate (0 means no truncation)

    Raises:
        ValueError: If truncate is not a boolean or integer
    """
    if isinstance(truncate, bool):
        return 10 if truncate else 0
    elif isinstance(truncate, int):
        return truncate
    else:
        raise ValueError(f"Invalid truncate value: {truncate}")


def nanaverage(A: np.ndarray, weights: np.ndarray, axis: int = -1) -> np.ndarray:
    """
    Compute weighted average of an array, ignoring NaN values.

    This function computes a weighted average along the specified axis while
    properly handling NaN values by masking them out of the calculation.

    Args:
        A (np.ndarray): Input array containing the values to average.
        weights (np.ndarray): Array of weights corresponding to the values in A.
            Must be broadcastable with A along the specified axis.
        axis (int, optional): Axis along which to compute the average. Defaults to -1 (last axis).

    Returns:
        np.ndarray: Weighted average with NaN values properly handled. If all values
            along an axis are NaN, the result will be NaN for that position.

    Examples:
        >>> import numpy as np
        >>> A = np.array([[1.0, 2.0, np.nan], [4.0, np.nan, 6.0]])
        >>> weights = np.array([1, 2, 1])
        >>> nanaverage(A, weights, axis=1)
        array([1.66666667, 5.        ])

    Note:
        Be careful with zero or negative weights as they may produce unexpected results.
        The function uses numpy's masked array functionality for robust NaN handling.
    """
    masked = np.ma.masked_array(A, np.isnan(A))
    avg = np.ma.average(masked, axis=axis, weights=weights)
    
    # Handle case where np.ma.average returns a scalar instead of masked array
    if np.ma.is_masked(avg):
        return avg.filled(np.nan)
    else:
        # avg is a scalar or regular array, convert to array and handle NaN
        result = np.asarray(avg)
        return np.where(np.isfinite(result), result, np.nan)


def parse_path_to_animalday(
    filepath: str | Path,
    animal_param: tuple[int, str] | str | list[str] = (0, None),
    day_sep: str | None = None,
    mode: Literal["nest", "concat", "base", "noday"] = "concat",
    **day_parse_kwargs,
):
    """
    Parses the filename of a binfolder to get the animalday identifier (animal id, genotype, and day).

    Args:
        filepath (str | Path): Filepath of the binfolder.
        animal_param (tuple[int, str] | str | list[str], optional): Parameter specifying how to parse the animal ID:
            tuple[int, str]: (index, separator) for simple split and index
            str: regex pattern to extract ID
            list[str]: list of possible animal IDs to match against
        day_sep (str, optional): Separator for day in filename. Defaults to None.
        mode (Literal['nest', 'concat', 'base', 'noday'], optional): Mode to parse the filename. Defaults to 'concat'.
            'nest': Extracts genotype/animal from parent directory name and date from filename
                   e.g. "/WT_A10/recording_2023-04-01.*"
            'concat': Extracts all info from filename, expects genotype_animal_date format
                     e.g. "/WT_A10_2023-04-01.*"
            'base': Same as concat
            'noday': Extracts only genotype and animal ID, uses default date
                    e.g. "/WT_A10_recording.*"
        **day_parse_kwargs: Additional keyword arguments to pass to parse_str_to_day function.
                           Common options include parse_params dict for dateutil.parser.parse.

    Returns:
        dict[str, str]: Dictionary with keys "animal", "genotype", "day", and "animalday" (concatenated).
            Example: {"animal": "A10", "genotype": "WT", "day": "Apr-01-2023", "animalday": "A10 WT Apr-01-2023"}

    Raises:
        ValueError: If mode is invalid or required components cannot be extracted
        TypeError: If filepath is not str or Path
    """
    filepath = Path(filepath)
    match mode:
        case "nest":
            geno = parse_str_to_genotype(filepath.parent.name)
            animid = parse_str_to_animal(filepath.parent.name, animal_param=animal_param)
            day = parse_str_to_day(filepath.name, sep=day_sep, **day_parse_kwargs).strftime("%b-%d-%Y")
        case "concat" | "base":
            geno = parse_str_to_genotype(filepath.name)
            animid = parse_str_to_animal(filepath.name, animal_param=animal_param)
            day = parse_str_to_day(filepath.name, sep=day_sep, **day_parse_kwargs).strftime("%b-%d-%Y")
        case "noday":
            geno = parse_str_to_genotype(filepath.name)
            animid = parse_str_to_animal(filepath.name, animal_param=animal_param)
            day = constants.DEFAULT_DAY.strftime("%b-%d-%Y")
        case _:
            raise ValueError(f"Invalid mode: {mode}")
    return {
        "animal": animid,
        "genotype": geno,
        "day": day,
        "animalday": f"{animid} {geno} {day}",
    }


def parse_str_to_genotype(string: str, strict_matching: bool = False) -> str:
    """
    Parses the filename of a binfolder to get the genotype.

    Args:
        string (str): String to parse.
        strict_matching (bool, optional): If True, ensures the input matches exactly one genotype.
            If False, allows overlapping matches and uses longest. Defaults to False for
            backward compatibility.

    Returns:
        str: Genotype.

    Raises:
        ValueError: When string cannot be parsed or contains ambiguous matches in strict mode.

    Examples:
        >>> parse_str_to_genotype("WT_A10_data")
        'WT'
        >>> parse_str_to_genotype("WT_KO_comparison", strict_matching=True)  # Would raise error
        ValueError: Ambiguous match...
        >>> parse_str_to_genotype("WT_KO_comparison", strict_matching=False)  # Uses longest match
        'WT'  # or 'KO' depending on which alias is longer
    """
    return _get_key_from_match_values(string, constants.GENOTYPE_ALIASES, strict_matching)


def parse_str_to_animal(string: str, animal_param: tuple[int, str] | str | list[str] = (0, None)) -> str:
    """
    Parses the filename of a binfolder to get the animal id.

    Args:
        string (str): String to parse.
        animal_param: Parameter specifying how to parse the animal ID:
            tuple[int, str]: (index, separator) for simple split and index. Not recommended for inconsistent naming conventions.
            str: regex pattern to extract ID. Most general use case. If multiple matches are found, returns the first match.
            list[str]: list of possible animal IDs to match against. Returns first match in list order, case-sensitive, ignoring empty strings.

    Returns:
        str: Animal id.

    Examples:
        # Tuple format: (index, separator)
        >>> parse_str_to_animal("WT_A10_2023-01-01_data.bin", (1, "_"))
        'A10'
        >>> parse_str_to_animal("A10_WT_recording.bin", (0, "_"))
        'A10'

        # Regex pattern format
        >>> parse_str_to_animal("WT_A10_2023-01-01_data.bin", r"A\\d+")
        'A10'
        >>> parse_str_to_animal("subject_123_data.bin", r"\\d+")
        '123'

        # List format: possible IDs to match
        >>> parse_str_to_animal("WT_A10_2023-01-01_data.bin", ["A10", "A11", "A12"])
        'A10'
        >>> parse_str_to_animal("WT_A10_data.bin", ["B15", "C20"])  # No match
        ValueError: No matching ID found in WT_A10_data.bin from possible IDs: ['B15', 'C20']
    """
    if isinstance(animal_param, tuple):
        index, sep = animal_param
        animid = string.split(sep)
        return animid[index]
    elif isinstance(animal_param, str):
        pattern = animal_param
        match = re.search(pattern, string)
        if match:
            return match.group()
        raise ValueError(f"No match found for pattern {pattern} in string {string}")
    elif isinstance(animal_param, list):
        possible_ids = animal_param
        for id in possible_ids:
            # Skip empty or whitespace-only strings
            if id and id.strip() and id in string:
                return id
        raise ValueError(f"No matching ID found in {string} from possible IDs: {possible_ids}")
    else:
        raise ValueError(f"Invalid animal_param type: {type(animal_param)}")


def parse_str_to_day(
    string: str,
    sep: str = None,
    parse_params: dict = None,
    parse_mode: Literal["full", "split", "window", "all"] = "split",
) -> datetime:
    """
    Parses the filename of a binfolder to get the day.

    Args:
        string (str): String to parse.
        sep (str, optional): Separator to split string by. If None, split by whitespace. Defaults to None.
        parse_params (dict, optional): Parameters to pass to dateutil.parser.parse. Defaults to {'fuzzy':True}.
        parse_mode (Literal["full", "split", "window", "all"], optional): Mode for parsing the string. Defaults to "split".
            "full": Try parsing the entire cleaned string only
            "split": Try parsing individual tokens only
            "window": Try parsing sliding windows of tokens (2-4 tokens) only
            "all": Use all three approaches in sequence
    Returns:
        datetime: Datetime object corresponding to the day of the binfolder.

    Raises:
        ValueError: If no valid date token is found in the string.

    Note:
        The function is designed to be conservative to avoid false positives.
        Some complex date formats may parse with the default year (2000) instead
        of the actual year in the string, which is acceptable behavior for
        maintaining safety against false positives.
    """
    if parse_params is None:
        parse_params = {"fuzzy": True}

    # Validate parse_mode
    valid_modes = ["full", "split", "window", "all"]
    if parse_mode not in valid_modes:
        raise ValueError(f"Invalid parse_mode: {parse_mode}. Must be one of {valid_modes}")

    clean_str = _clean_str_for_date(string)
    # logging.debug(f'raw str: {string}, clean_str: {clean_str}')

    # Try parsing based on the specified mode
    if parse_mode in ["full", "all"]:
        # Pass 1: Try parsing the entire cleaned string
        try:
            date = dateutil.parser.parse(clean_str, default=constants.DEFAULT_DAY, **parse_params)
            if date.year > 1980:
                return date
        except ParserError:
            pass

    if parse_mode in ["split", "all"]:
        # Pass 2: Try individual tokens
        tokens = clean_str.split(sep)
        for token in tokens:
            try:
                # logging.debug(f'token: {token}')
                date = dateutil.parser.parse(token, default=constants.DEFAULT_DAY, **parse_params)
                if date.year <= 1980:
                    continue
                return date
            except ParserError:
                continue

    if parse_mode in ["window", "all"]:
        # Pass 3: Try sliding window of tokens
        tokens = clean_str.split(sep)
        for window_size in range(2, min(5, len(tokens) + 1)):
            for i in range(len(tokens) - window_size + 1):
                grouped = " ".join(tokens[i : i + window_size])
                try:
                    date = dateutil.parser.parse(grouped, default=constants.DEFAULT_DAY, **parse_params)
                    if date.year <= 1980:
                        continue
                    return date
                except ParserError:
                    continue

    raise ValueError(f"No valid date token found in string: {string}")


def _clean_str_for_date(string: str):
    """
    Clean a string by removing common non-date tokens and patterns.

    Args:
        string (str): Input string containing date

    Returns:
        str: Cleaned string with non-date tokens removed
    """
    patterns = constants.DATEPARSER_PATTERNS_TO_REMOVE
    combined_pattern = "|".join(patterns)
    cleaned = re.sub(combined_pattern, " ", string, flags=re.IGNORECASE)
    cleaned = " ".join(cleaned.split())
    return cleaned


def parse_chname_to_abbrev(channel_name: str, assume_from_number=False, strict_matching=True) -> str:
    """
    Parses the channel name to get the abbreviation.

    Args:
        channel_name (str): Name of the channel.
        assume_from_number (bool, optional): If True, assume the abbreviation based on the last number
            in the channel name when normal parsing fails. Defaults to False.
        strict_matching (bool, optional): If True, ensures the input matches exactly one L/R alias and
            one channel alias. If False, allows multiple matches and uses longest. Defaults to True.

    Returns:
        str: Abbreviation of the channel name.

    Raises:
        ValueError: When channel_name cannot be parsed or contains ambiguous matches in strict mode.
        KeyError: When assume_from_number=True but the detected number is not a valid channel ID.

    Examples:
        >>> parse_chname_to_abbrev("left Aud")
        'LAud'
        >>> parse_chname_to_abbrev("Right VIS")
        'RVis'
        >>> parse_chname_to_abbrev("channel_9", assume_from_number=True)
        'LAud'
        >>> parse_chname_to_abbrev("LRAud", strict_matching=False)  # Would work in non-strict mode
        'LAud'  # Uses longest L/R match
    """
    if channel_name in constants.DEFAULT_ID_TO_NAME.values():
        logging.debug(f"{channel_name} is already an abbreviation")
        return channel_name

    try:
        lr = _get_key_from_match_values(channel_name, constants.LR_ALIASES, strict_matching)
        chname = _get_key_from_match_values(channel_name, constants.CHNAME_ALIASES, strict_matching)
    except ValueError as e:
        if assume_from_number:
            logging.warning(f"{channel_name} does not match name aliases. Assuming alias from number in channel name.")
            nums = re.findall(r"\d+", channel_name)

            if not nums:
                raise ValueError(
                    f"Expected to find a number in channel name '{channel_name}' when assume_from_number=True, but no numbers were found."
                )

            num = int(nums[-1])
            if num not in constants.DEFAULT_ID_TO_NAME:
                available_ids = sorted(constants.DEFAULT_ID_TO_NAME.keys())
                raise KeyError(
                    f"Channel number {num} found in '{channel_name}' is not a valid channel ID. Available channel IDs: {available_ids}"
                )

            return constants.DEFAULT_ID_TO_NAME[num]
        else:
            raise e

    return lr + chname


def _get_key_from_match_values(input_string: str, alias_dict: dict, strict_matching: bool = True):
    """
    Find the best matching key from alias dictionary.

    Args:
        input_string (str): String to search in
        alias_dict (dict): Dictionary of {key: [aliases]} to match against
        strict_matching (bool): If True, ensures only one alias matches across all keys

    Returns:
        str: The key with the best matching alias

    Raises:
        ValueError: When no matches found or multiple matches in strict mode
    """
    matches = [
        (key, candidate, len(candidate))
        for key, aliases in alias_dict.items()
        for candidate in aliases
        if candidate in input_string
    ]

    if not matches:
        alias_examples = {key: aliases[:2] for key, aliases in alias_dict.items()}  # Show first 2 aliases per key
        raise ValueError(
            f"{input_string} does not have any matching values. Available aliases (examples): {alias_examples}"
        )

    if strict_matching:
        # Check if multiple different keys match
        matching_keys = set(match[0] for match in matches)
        if len(matching_keys) > 1:
            matched_aliases = {key: [alias for k, alias, _ in matches if k == key] for key in matching_keys}
            raise ValueError(
                f"Ambiguous match in '{input_string}'. Multiple alias types matched: {matched_aliases}. Use strict_matching=False to allow ambiguous matches."
            )

    # Return the key with the longest matching alias
    best_match_key, _, _ = max(matches, key=lambda x: x[2])
    return best_match_key


def set_temp_directory(path: str | Path) -> None:
    """
    Set the temporary directory for PyEEG operations.

    This function configures the temporary directory used by PyEEG for intermediate
    files and operations. The directory will be created if it doesn't exist.

    Args:
        path (str | Path): Path to the temporary directory. Will be created if it doesn't exist.

    Examples:
        >>> set_temp_directory("/tmp/pyeeg_temp")
        >>> set_temp_directory(Path.home() / "pyeeg_workspace" / "temp")

    Note:
        This function modifies the TMPDIR environment variable, which affects
        the behavior of other temporary file operations in the process.
    """
    path = Path(path)
    if not path.exists():
        path.mkdir(parents=True, exist_ok=True)
    os.environ["TMPDIR"] = str(path)
    logging.info(f"Temporary directory set to {path}")


def get_temp_directory() -> Path:
    """
    Get the current temporary directory used by PyEEG.

    Returns:
        Path: Path object representing the current temporary directory.

    Examples:
        >>> temp_dir = get_temp_directory()
        >>> print(f"Current temp directory: {temp_dir}")
        Current temp directory: /tmp/pyeeg_temp

    Raises:
        KeyError: If TMPDIR environment variable is not set.
    """
    return Path(os.environ["TMPDIR"])


def get_file_stem(filepath: Union[str, Path]) -> str:
    """Get the true stem for files, handling double extensions like .npy.gz."""
    filepath = Path(filepath)
    name = filepath.name

    return name.split(".")[0]


# def _get_groupby_keys(df: pd.DataFrame, groupby: str | list[str]):
#     """
#     Get the unique values of the groupby variable.
#     """
#     return list(df.groupby(groupby).groups.keys())


# def _get_pairwise_combinations(x: list):
#     """
#     Get all pairwise combinations of a list.
#     """
#     return list(itertools.combinations(x, 2))


class _HiddenPrints:
    """
    Context manager to suppress print output during code execution.

    This class provides a way to temporarily suppress print statements and other
    stdout output, which is useful when calling functions that produce unwanted
    console output.

    Args:
        silence (bool, optional): Whether to actually suppress output. Defaults to True.
            If False, acts as a no-op context manager.

    Examples:
        >>> with _HiddenPrints():
        ...     print("This won't be displayed")
        ...     some_noisy_function()
        >>> print("This will be displayed")
        This will be displayed

        >>> with _HiddenPrints(silence=False):
        ...     print("This will be displayed")
        This will be displayed
    """

    def __init__(self, silence: bool = True) -> None:
        self.silence = silence

    def __enter__(self):
        if self.silence:
            self._original_stdout = sys.stdout
            sys.stdout = open(os.devnull, "w")

    def __exit__(self, exc_type, exc_val, exc_tb):
        if self.silence:
            sys.stdout.close()
            sys.stdout = self._original_stdout


def nanmean_series_of_np(x: pd.Series, axis: int = 0) -> np.ndarray:
    """
    Efficiently compute NaN-aware mean of a pandas Series containing numpy arrays.

    This function is optimized for computing the mean across a Series where each element
    is a numpy array. It uses different strategies based on the size of the Series
    for optimal performance.

    Args:
        x (pd.Series): Series containing numpy arrays as elements.
        axis (int, optional): Axis along which to compute the mean. Defaults to 0.
            - axis=0: Mean across the Series elements (most common)
            - axis=1: Mean within each array element

    Returns:
        np.ndarray: Array containing the computed means with NaN values properly handled.

    Examples:
        >>> import pandas as pd
        >>> import numpy as np
        >>> # Create a Series of numpy arrays
        >>> arrays = [np.array([1.0, 2.0, np.nan]),
        ...           np.array([4.0, np.nan, 6.0]),
        ...           np.array([7.0, 8.0, 9.0])]
        >>> series = pd.Series(arrays)
        >>> nanmean_series_of_np(series)
        array([4. , 5. , 7.5])

    Performance Notes:
        - For Series with more than 1000 elements containing numpy arrays,
          uses `np.stack()` for better performance
        - Falls back to list conversion for smaller Series or mixed types
        - Handles shape mismatches gracefully by falling back to the slower method
    """
    # logging.debug(f"Unique shapes in x: {set(np.shape(item) for item in x)}")

    if len(x) > 1000:
        try:
            if isinstance(x.iloc[0], np.ndarray):
                xmean: np.ndarray = np.nanmean(np.stack(x.values, axis=0), axis=axis)
                return xmean
        except (ValueError, TypeError):
            pass

    xmean: np.ndarray = np.nanmean(np.array(list(x)), axis=axis)
    return xmean


def log_transform(rec: np.ndarray, **kwargs) -> np.ndarray:
    """Log transform the signal

    Args:
        rec (np.ndarray): The signal to log transform.

    Returns:
        np.ndarray: ln(rec + 1)
    """
    return np.log(rec + 1)


def sort_dataframe_by_plot_order(df: pd.DataFrame, df_sort_order: Optional[dict] = None) -> pd.DataFrame:
    """
    Sort DataFrame columns according to predefined orders.

    Parameters
    ----------
    df : pd.DataFrame
        DataFrame to sort
    df_sort_order : dict
        Dictionary mapping column names to the order of the values in the column.

    Returns
    -------
    pd.DataFrame
        Sorted DataFrame

    Raises
    ------
    ValueError
        If df_sort_order is not a valid dictionary or contains invalid categories
    """
    if df_sort_order is None:
        df_sort_order = constants.DF_SORT_ORDER.copy()
    elif not isinstance(df_sort_order, dict):
        raise ValueError("df_sort_order must be a dictionary")

    if df.empty:
        return df.copy()

    for col, categories in df_sort_order.items():
        if not isinstance(categories, (list, tuple)):
            raise ValueError(f"Categories for column '{col}' must be a list or tuple")

    columns_to_sort = [col for col in df.columns if col in df_sort_order]
    df_sorted = df.copy()

    if not columns_to_sort:
        return df_sorted

    for col in columns_to_sort:
        categories = df_sort_order[col]

        # Check for values not in predefined categories
        unique_values = set(df_sorted[col].dropna().unique())
        missing_values = unique_values - set(categories)

        if missing_values:
            raise ValueError(f"Column '{col}' contains values not in sort order dictionary: {missing_values}")

        # Filter categories to only include those that exist in the DataFrame
        existing_categories = [cat for cat in categories if cat in unique_values]

        df_sorted[col] = pd.Categorical(df_sorted[col], categories=existing_categories, ordered=True)

    df_sorted = df_sorted.sort_values(columns_to_sort)
    # REVIEW since "sex" is not inherently part of the pipeline (add ad-hoc), this could be a feature worth sorting
    # But this might mean rewriting the data loading pipeline, file-reading, etc.
    # Maybe a dictionary corresponding to animal/id -> sex would be good enough, instead of reading it in from filenames
    # which would be difficult since name conventions are not standardized

    return df_sorted


class Natural_Neighbor(object):
    """
    Natural Neighbor algorithm implementation for finding natural neighbors in a dataset.

    This class implements the Natural Neighbor algorithm which finds mutual neighbors
    in a dataset by iteratively expanding the neighborhood radius until convergence.
    """

    def __init__(self):
        """
        Initialize the Natural Neighbor algorithm.

        Attributes:
            nan_edges (dict): Graph of mutual neighbors
            nan_num (dict): Number of natural neighbors for each instance
            repeat (dict): Data structure that counts repetitions of the count method
            target (list): Set of classes
            data (list): Set of instances
            knn (dict): Structure that stores neighbors of each instance
        """
        self.nan_edges = {}  # Graph of mutual neighbors
        self.nan_num = {}  # Number of natural neighbors for each instance
        self.repeat = {}  # Data structure that counts repetitions of the count method
        self.target = []  # Set of classes
        self.data = []  # Set of instances
        self.knn = {}  # Structure that stores neighbors of each instance

    def load(self, filename):
        """
        Load dataset from a CSV file, separating attributes and classes.

        Args:
            filename (str): Path to the CSV file containing the dataset
        """
        aux = []
        with open(filename, "r") as dataset:
            data = list(csv.reader(dataset))
            for inst in data:
                inst_class = inst.pop(-1)
                self.target.append(inst_class)
                row = [float(x) for x in inst]
                aux.append(row)
        self.data = np.array(aux)

    def read(self, data: np.ndarray):
        """
        Load data directly from a numpy array.

        Args:
            data (np.ndarray): Input data array
        """
        self.data = data

    def asserts(self):
        """
        Initialize data structures for the algorithm.

        Sets up the necessary data structures including:
        - nan_edges as an empty set
        - knn, nan_num, and repeat dictionaries for each instance
        """
        self.nan_edges = set()
        for j in range(len(self.data)):
            self.knn[j] = set()
            self.nan_num[j] = 0
            self.repeat[j] = 0

    def count(self):
        """
        Count the number of instances that have no natural neighbors.

        Returns:
            int: Number of instances with zero natural neighbors
        """
        nan_zeros = 0
        for x in self.nan_num:
            if self.nan_num[x] == 0:
                nan_zeros += 1
        return nan_zeros

    def findKNN(self, inst, r, tree):
        """
        Find the indices of the k nearest neighbors.

        Args:
            inst: Instance to find neighbors for
            r (int): Radius/parameter for neighbor search
            tree: KDTree object for efficient neighbor search

        Returns:
            np.ndarray: Array of neighbor indices (excluding the instance itself)
        """
        _, ind = tree.query([inst], r + 1)
        return np.delete(ind[0], 0)

    def algorithm(self):
        """
        Execute the Natural Neighbor algorithm.

        The algorithm iteratively expands the neighborhood radius until convergence,
        finding mutual neighbors between instances.

        Returns:
            int: The final radius value when convergence is reached
        """
        # Initialize KDTree for efficient neighbor search
        tree = KDTree(self.data)
        self.asserts()
        flag = 0
        r = 1

        while flag == 0:
            for i in range(len(self.data)):
                knn = self.findKNN(self.data[i], r, tree)
                n = knn[-1]
                self.knn[i].add(n)
                if i in self.knn[n] and (i, n) not in self.nan_edges:
                    self.nan_edges.add((i, n))
                    self.nan_edges.add((n, i))
                    self.nan_num[i] += 1
                    self.nan_num[n] += 1

            cnt = self.count()
            rep = self.repeat[cnt]
            self.repeat[cnt] += 1
            if cnt == 0 or rep >= math.sqrt(r - rep):
                flag = 1
            else:
                r += 1
        return r


class TimestampMapper:
    """
    Map each fragment to its source file's timestamp.

    This class provides functionality to map data fragments back to their original
    file timestamps when data has been concatenated from multiple files with
    different recording times.

    Attributes:
        file_end_datetimes (list[datetime]): The end datetimes of each source file.
        file_durations (list[float]): The durations of each source file in seconds.
        file_start_datetimes (list[datetime]): Computed start datetimes of each file.
        cumulative_durations (np.ndarray): Cumulative sum of file durations.

    Examples:
        >>> from datetime import datetime, timedelta
        >>> # Set up files with known end times and durations
        >>> end_times = [datetime(2023, 1, 1, 12, 0), datetime(2023, 1, 1, 13, 0)]
        >>> durations = [3600.0, 1800.0]  # 1 hour, 30 minutes
        >>> mapper = TimestampMapper(end_times, durations)
        >>>
        >>> # Get timestamp for fragment at index 2 with 60s fragments
        >>> timestamp = mapper.get_fragment_timestamp(2, 60.0)
        >>> print(timestamp)
        2023-01-01 11:02:00
    """

    def __init__(self, file_end_datetimes: list[datetime], file_durations: list[float]):
        """
        Initialize the TimestampMapper.

        Args:
            file_end_datetimes (list[datetime]): The end datetimes of each file.
            file_durations (list[float]): The durations of each file in seconds.

        Raises:
            ValueError: If the lengths of file_end_datetimes and file_durations don't match.
        """
        if len(file_end_datetimes) != len(file_durations):
            raise ValueError("file_end_datetimes and file_durations must have the same length")

        self.file_end_datetimes = file_end_datetimes
        self.file_durations = file_durations

        self.file_start_datetimes = [
            file_end_datetime - timedelta(seconds=file_duration)
            for file_end_datetime, file_duration in zip(self.file_end_datetimes, self.file_durations)
        ]
        self.cumulative_durations = np.cumsum(self.file_durations)

    def get_fragment_timestamp(self, fragment_idx: int, fragment_len_s: float) -> datetime:
        """
        Get the timestamp for a specific fragment based on its index and length.

        Args:
            fragment_idx (int): The index of the fragment (0-based).
            fragment_len_s (float): The length of each fragment in seconds.

        Returns:
            datetime: The timestamp corresponding to the start of the specified fragment.

        Examples:
            >>> # Get timestamp for the 5th fragment (index 4) with 30-second fragments
            >>> timestamp = mapper.get_fragment_timestamp(4, 30.0)
            >>> # This returns the timestamp 2 minutes into the first file
        """
        # Find which file this fragment belongs to
        fragment_start_time = fragment_idx * fragment_len_s
        file_idx = np.searchsorted(self.cumulative_durations, fragment_start_time)
        file_idx = min(file_idx, len(self.cumulative_durations) - 1)

        offset_in_file = fragment_start_time - self.cumulative_durations[file_idx]  # Negative

        # Return actual timestamp + offset
        return self.file_end_datetimes[file_idx] + timedelta(seconds=offset_in_file)


def validate_timestamps(timestamps: list[datetime], gap_threshold_seconds: float = 60) -> list[datetime]:
    """
    Validate that timestamps are in chronological order and check for large gaps.

    Args:
        timestamps (list[datetime]): List of timestamps to validate
        gap_threshold_seconds (float, optional): Threshold in seconds for warning about large gaps. Defaults to 60.

    Returns:
        list[datetime]: The validated timestamps in chronological order

    Raises:
        ValueError: If no valid timestamps are provided
    """
    if not timestamps:
        raise ValueError("No timestamps provided for validation")

    valid_timestamps = [ts for ts in timestamps if ts is not None]
    if len(valid_timestamps) < len(timestamps):
        warnings.warn(f"Found {len(timestamps) - len(valid_timestamps)} None timestamps that were filtered out")

    if not valid_timestamps:
        raise ValueError("No valid timestamps found (all were None)")

    # Check chronological order
    sorted_timestamps = sorted(valid_timestamps)
    if valid_timestamps != sorted_timestamps:
        warnings.warn("Timestamps are not in chronological order. This may cause issues with the data.")

    # Check for large gaps between consecutive timestamps
    for i in range(1, len(valid_timestamps)):
        gap = valid_timestamps[i] - valid_timestamps[i - 1]
        gap_seconds = gap.total_seconds()

        if gap_seconds > gap_threshold_seconds:
            warnings.warn(
                f"Large gap detected between timestamps: {gap} exceeds threshold of {gap_threshold_seconds} seconds"
            )

    return valid_timestamps
=======
import csv
import itertools
import logging
import math
import os
import platform
import re
import sys
import warnings
from datetime import datetime, timedelta
from pathlib import Path
from typing import Literal, Optional, Union

import dateutil.parser
import numpy as np
import pandas as pd
from dateutil.parser import ParserError
from sklearn.neighbors import KDTree

from .. import constants


def convert_units_to_multiplier(current_units: str, target_units: str = "µV") -> float:
    """
    Convert between different voltage units and return the multiplication factor.

    This function calculates the conversion factor needed to transform values
    from one voltage unit to another (e.g., from mV to µV).

    Args:
        current_units (str): The current unit of the values. Must be one of: 'µV', 'mV', 'V', 'nV'.
        target_units (str, optional): The target unit to convert to. Defaults to 'µV'.
            Must be one of: 'µV', 'mV', 'V', 'nV'.

    Returns:
        float: The multiplication factor to convert from current_units to target_units.
            To convert values, multiply your data by this factor.

    Raises:
        AssertionError: If current_units or target_units are not supported.

    Examples:
        >>> convert_units_to_multiplier("mV", "µV")
        1000.0
        >>> convert_units_to_multiplier("V", "mV")
        1000.0
        >>> convert_units_to_multiplier("µV", "V")
        1e-06
    """
    units_to_mult = {"µV": 1e-6, "mV": 1e-3, "V": 1, "nV": 1e-9}

    assert current_units in units_to_mult.keys(), f"No valid current unit called '{current_units}' found"
    assert target_units in units_to_mult.keys(), f"No valid target unit called '{target_units}' found"

    return units_to_mult[current_units] / units_to_mult[target_units]


def is_day(dt: datetime, sunrise=6, sunset=18):
    """
    Check if a datetime object is during the day.

    Args:
        dt (datetime): Datetime object to check
        sunrise (int, optional): Sunrise hour (0-23). Defaults to 6.
        sunset (int, optional): Sunset hour (0-23). Defaults to 18.

    Returns:
        bool: True if the datetime is during the day, False otherwise

    Raises:
        TypeError: If dt is not a datetime object
    """
    if not isinstance(dt, datetime):
        raise TypeError(f"Expected datetime object, got {type(dt).__name__}")
    return sunrise <= dt.hour < sunset


def convert_colpath_to_rowpath(
    rowdir_path: str | Path, col_path: str | Path, gzip: bool = True, aspath: bool = True
) -> str | Path:
    """
    Convert a ColMajor file path to its corresponding RowMajor file path.

    This function transforms file paths from column-major format to row-major format,
    which is used when converting between different data storage layouts in PyEEG.

    Args:
        rowdir_path (str | Path): Directory path where the RowMajor file should be located.
        col_path (str | Path): Path to the ColMajor file to be converted. Must contain 'ColMajor' in the path.
        gzip (bool, optional): If True, append '.npy.gz' extension. If False, append '.bin'. Defaults to True.
        aspath (bool, optional): If True, return as Path object. If False, return as string. Defaults to True.

    Returns:
        str | Path: The converted RowMajor file path, either as string or Path object based on aspath parameter.

    Raises:
        ValueError: If 'ColMajor' is not found in col_path.

    Examples:
        >>> convert_colpath_to_rowpath("/data/row/", "/data/col/file_ColMajor_001.bin")
        PosixPath('/data/row/file_RowMajor_001.npy.gz')
        >>> convert_colpath_to_rowpath("/data/row/", "/data/col/file_ColMajor_001.bin", gzip=False)
        PosixPath('/data/row/file_RowMajor_001.bin')
        >>> convert_colpath_to_rowpath("/data/row/", "/data/col/file_ColMajor_001.bin", aspath=False)
        '/data/row/file_RowMajor_001.npy.gz'
    """
    # TODO it would make more sense to not have a rowdir_path aparameter, since this is outside the scope of the function
    if "ColMajor" not in col_path:
        raise ValueError(f"Expected 'ColMajor' in col_path: {col_path}")

    out = Path(rowdir_path) / f"{get_file_stem(Path(col_path).name).replace('ColMajor', 'RowMajor')}"
    if gzip:
        out = str(out) + ".npy.gz"
    else:
        out = str(out) + ".bin"
    return Path(out) if aspath else out


def filepath_to_index(filepath) -> int:
    """
    Extract the index number from a filepath.

    This function extracts the last number found in a filepath after removing common suffixes
    and file extensions. For example, from "/path/to/data_ColMajor_001.bin" it returns 1.

    Args:
        filepath (str | Path): Path to the file to extract index from.

    Returns:
        int: The extracted index number.

    Examples:
        >>> filepath_to_index("/path/to/data_ColMajor_001.bin")
        1
        >>> filepath_to_index("/path/to/data_2023_015_ColMajor.bin")
        15
        >>> filepath_to_index("/path/to/data_Meta_010.json")
        10
    """
    fpath = str(filepath)
    for suffix in ["_RowMajor", "_ColMajor", "_Meta"]:
        fpath = fpath.replace(suffix, "")

    # Remove only the actual file extension, not dots within the filename
    path_obj = Path(fpath)
    if path_obj.suffix:
        fpath = str(path_obj.with_suffix(""))

    fname = Path(fpath).name
    fname = re.split(r"\D+", fname)
    fname = list(filter(None, fname))
    return int(fname[-1])


def parse_truncate(truncate: int | bool) -> int:
    """
    Parse the truncate parameter to determine how many characters to truncate.

    If truncate is a boolean, returns 10 if True and 0 if False.
    If truncate is an integer, returns that integer value directly.

    Args:
        truncate (int | bool): If bool, True=10 chars and False=0 chars.
                              If int, specifies exact number of chars.

    Returns:
        int: Number of characters to truncate (0 means no truncation)

    Raises:
        ValueError: If truncate is not a boolean or integer
    """
    if isinstance(truncate, bool):
        return 10 if truncate else 0
    elif isinstance(truncate, int):
        return truncate
    else:
        raise ValueError(f"Invalid truncate value: {truncate}")


def nanaverage(A: np.ndarray, weights: np.ndarray, axis: int = -1) -> np.ndarray:
    """
    Compute weighted average of an array, ignoring NaN values.

    This function computes a weighted average along the specified axis while
    properly handling NaN values by masking them out of the calculation.

    Args:
        A (np.ndarray): Input array containing the values to average.
        weights (np.ndarray): Array of weights corresponding to the values in A.
            Must be broadcastable with A along the specified axis.
        axis (int, optional): Axis along which to compute the average. Defaults to -1 (last axis).

    Returns:
        np.ndarray: Weighted average with NaN values properly handled. If all values
            along an axis are NaN, the result will be NaN for that position.

    Examples:
        >>> import numpy as np
        >>> A = np.array([[1.0, 2.0, np.nan], [4.0, np.nan, 6.0]])
        >>> weights = np.array([1, 2, 1])
        >>> nanaverage(A, weights, axis=1)
        array([1.66666667, 5.        ])

    Note:
        Be careful with zero or negative weights as they may produce unexpected results.
        The function uses numpy's masked array functionality for robust NaN handling.
    """
    masked = np.ma.masked_array(A, np.isnan(A))
    avg = np.ma.average(masked, axis=axis, weights=weights)
    
    # Handle case where np.ma.average returns a scalar instead of masked array
    if np.ma.is_masked(avg):
        return avg.filled(np.nan)
    else:
        # avg is a scalar or regular array, convert to array and handle NaN
        result = np.asarray(avg)
        return np.where(np.isfinite(result), result, np.nan)


def parse_path_to_animalday(
    filepath: str | Path,
    animal_param: tuple[int, str] | str | list[str] = (0, None),
    day_sep: str | None = None,
    mode: Literal["nest", "concat", "base", "noday"] = "concat",
    **day_parse_kwargs,
):
    """
    Parses the filename of a binfolder to get the animalday identifier (animal id, genotype, and day).

    Args:
        filepath (str | Path): Filepath of the binfolder.
        animal_param (tuple[int, str] | str | list[str], optional): Parameter specifying how to parse the animal ID:
            tuple[int, str]: (index, separator) for simple split and index
            str: regex pattern to extract ID
            list[str]: list of possible animal IDs to match against
        day_sep (str, optional): Separator for day in filename. Defaults to None.
        mode (Literal['nest', 'concat', 'base', 'noday'], optional): Mode to parse the filename. Defaults to 'concat'.
            'nest': Extracts genotype/animal from parent directory name and date from filename
                   e.g. "/WT_A10/recording_2023-04-01.*"
            'concat': Extracts all info from filename, expects genotype_animal_date format
                     e.g. "/WT_A10_2023-04-01.*"
            'base': Same as concat
            'noday': Extracts only genotype and animal ID, uses default date
                    e.g. "/WT_A10_recording.*"
        **day_parse_kwargs: Additional keyword arguments to pass to parse_str_to_day function.
                           Common options include parse_params dict for dateutil.parser.parse.

    Returns:
        dict[str, str]: Dictionary with keys "animal", "genotype", "day", and "animalday" (concatenated).
            Example: {"animal": "A10", "genotype": "WT", "day": "Apr-01-2023", "animalday": "A10 WT Apr-01-2023"}

    Raises:
        ValueError: If mode is invalid or required components cannot be extracted
        TypeError: If filepath is not str or Path
    """
    filepath = Path(filepath)
    match mode:
        case "nest":
            geno = parse_str_to_genotype(filepath.parent.name)
            animid = parse_str_to_animal(filepath.parent.name, animal_param=animal_param)
            day = parse_str_to_day(filepath.name, sep=day_sep, **day_parse_kwargs).strftime("%b-%d-%Y")
        case "concat" | "base":
            geno = parse_str_to_genotype(filepath.name)
            animid = parse_str_to_animal(filepath.name, animal_param=animal_param)
            day = parse_str_to_day(filepath.name, sep=day_sep, **day_parse_kwargs).strftime("%b-%d-%Y")
        case "noday":
            geno = parse_str_to_genotype(filepath.name)
            animid = parse_str_to_animal(filepath.name, animal_param=animal_param)
            day = constants.DEFAULT_DAY.strftime("%b-%d-%Y")
        case _:
            raise ValueError(f"Invalid mode: {mode}")
    return {
        "animal": animid,
        "genotype": geno,
        "day": day,
        "animalday": f"{animid} {geno} {day}",
    }


def parse_str_to_genotype(string: str, strict_matching: bool = False) -> str:
    """
    Parses the filename of a binfolder to get the genotype.

    Args:
        string (str): String to parse.
        strict_matching (bool, optional): If True, ensures the input matches exactly one genotype.
            If False, allows overlapping matches and uses longest. Defaults to False for
            backward compatibility.

    Returns:
        str: Genotype.

    Raises:
        ValueError: When string cannot be parsed or contains ambiguous matches in strict mode.

    Examples:
        >>> parse_str_to_genotype("WT_A10_data")
        'WT'
        >>> parse_str_to_genotype("WT_KO_comparison", strict_matching=True)  # Would raise error
        ValueError: Ambiguous match...
        >>> parse_str_to_genotype("WT_KO_comparison", strict_matching=False)  # Uses longest match
        'WT'  # or 'KO' depending on which alias is longer
    """
    return _get_key_from_match_values(string, constants.GENOTYPE_ALIASES, strict_matching)


def parse_str_to_animal(string: str, animal_param: tuple[int, str] | str | list[str] = (0, None)) -> str:
    """
    Parses the filename of a binfolder to get the animal id.

    Args:
        string (str): String to parse.
        animal_param: Parameter specifying how to parse the animal ID:
            tuple[int, str]: (index, separator) for simple split and index. Not recommended for inconsistent naming conventions.
            str: regex pattern to extract ID. Most general use case. If multiple matches are found, returns the first match.
            list[str]: list of possible animal IDs to match against. Returns first match in list order, case-sensitive, ignoring empty strings.

    Returns:
        str: Animal id.

    Examples:
        # Tuple format: (index, separator)
        >>> parse_str_to_animal("WT_A10_2023-01-01_data.bin", (1, "_"))
        'A10'
        >>> parse_str_to_animal("A10_WT_recording.bin", (0, "_"))
        'A10'

        # Regex pattern format
        >>> parse_str_to_animal("WT_A10_2023-01-01_data.bin", r"A\\d+")
        'A10'
        >>> parse_str_to_animal("subject_123_data.bin", r"\\d+")
        '123'

        # List format: possible IDs to match
        >>> parse_str_to_animal("WT_A10_2023-01-01_data.bin", ["A10", "A11", "A12"])
        'A10'
        >>> parse_str_to_animal("WT_A10_data.bin", ["B15", "C20"])  # No match
        ValueError: No matching ID found in WT_A10_data.bin from possible IDs: ['B15', 'C20']
    """
    if isinstance(animal_param, tuple):
        index, sep = animal_param
        animid = string.split(sep)
        return animid[index]
    elif isinstance(animal_param, str):
        pattern = animal_param
        match = re.search(pattern, string)
        if match:
            return match.group()
        raise ValueError(f"No match found for pattern {pattern} in string {string}")
    elif isinstance(animal_param, list):
        possible_ids = animal_param
        for id in possible_ids:
            # Skip empty or whitespace-only strings
            if id and id.strip() and id in string:
                return id
        raise ValueError(f"No matching ID found in {string} from possible IDs: {possible_ids}")
    else:
        raise ValueError(f"Invalid animal_param type: {type(animal_param)}")


def parse_str_to_day(
    string: str,
    sep: str = None,
    parse_params: dict = None,
    parse_mode: Literal["full", "split", "window", "all"] = "split",
) -> datetime:
    """
    Parses the filename of a binfolder to get the day.

    Args:
        string (str): String to parse.
        sep (str, optional): Separator to split string by. If None, split by whitespace. Defaults to None.
        parse_params (dict, optional): Parameters to pass to dateutil.parser.parse. Defaults to {'fuzzy':True}.
        parse_mode (Literal["full", "split", "window", "all"], optional): Mode for parsing the string. Defaults to "split".
            "full": Try parsing the entire cleaned string only
            "split": Try parsing individual tokens only
            "window": Try parsing sliding windows of tokens (2-4 tokens) only
            "all": Use all three approaches in sequence
    Returns:
        datetime: Datetime object corresponding to the day of the binfolder.

    Raises:
        ValueError: If no valid date token is found in the string.

    Note:
        The function is designed to be conservative to avoid false positives.
        Some complex date formats may parse with the default year (2000) instead
        of the actual year in the string, which is acceptable behavior for
        maintaining safety against false positives.
    """
    if parse_params is None:
        parse_params = {"fuzzy": True}

    # Validate parse_mode
    valid_modes = ["full", "split", "window", "all"]
    if parse_mode not in valid_modes:
        raise ValueError(f"Invalid parse_mode: {parse_mode}. Must be one of {valid_modes}")

    clean_str = _clean_str_for_date(string)
    # logging.debug(f'raw str: {string}, clean_str: {clean_str}')

    # Try parsing based on the specified mode
    if parse_mode in ["full", "all"]:
        # Pass 1: Try parsing the entire cleaned string
        try:
            date = dateutil.parser.parse(clean_str, default=constants.DEFAULT_DAY, **parse_params)
            if date.year > 1980:
                return date
        except ParserError:
            pass

    if parse_mode in ["split", "all"]:
        # Pass 2: Try individual tokens
        tokens = clean_str.split(sep)
        for token in tokens:
            try:
                # logging.debug(f'token: {token}')
                date = dateutil.parser.parse(token, default=constants.DEFAULT_DAY, **parse_params)
                if date.year <= 1980:
                    continue
                return date
            except ParserError:
                continue

    if parse_mode in ["window", "all"]:
        # Pass 3: Try sliding window of tokens
        tokens = clean_str.split(sep)
        for window_size in range(2, min(5, len(tokens) + 1)):
            for i in range(len(tokens) - window_size + 1):
                grouped = " ".join(tokens[i : i + window_size])
                try:
                    date = dateutil.parser.parse(grouped, default=constants.DEFAULT_DAY, **parse_params)
                    if date.year <= 1980:
                        continue
                    return date
                except ParserError:
                    continue

    raise ValueError(f"No valid date token found in string: {string}")


def _clean_str_for_date(string: str):
    """
    Clean a string by removing common non-date tokens and patterns.

    Args:
        string (str): Input string containing date

    Returns:
        str: Cleaned string with non-date tokens removed
    """
    patterns = constants.DATEPARSER_PATTERNS_TO_REMOVE
    combined_pattern = "|".join(patterns)
    cleaned = re.sub(combined_pattern, " ", string, flags=re.IGNORECASE)
    cleaned = " ".join(cleaned.split())
    return cleaned


def parse_chname_to_abbrev(channel_name: str, assume_from_number=False, strict_matching=True) -> str:
    """
    Parses the channel name to get the abbreviation.

    Args:
        channel_name (str): Name of the channel.
        assume_from_number (bool, optional): If True, assume the abbreviation based on the last number
            in the channel name when normal parsing fails. Defaults to False.
        strict_matching (bool, optional): If True, ensures the input matches exactly one L/R alias and
            one channel alias. If False, allows multiple matches and uses longest. Defaults to True.

    Returns:
        str: Abbreviation of the channel name.

    Raises:
        ValueError: When channel_name cannot be parsed or contains ambiguous matches in strict mode.
        KeyError: When assume_from_number=True but the detected number is not a valid channel ID.

    Examples:
        >>> parse_chname_to_abbrev("left Aud")
        'LAud'
        >>> parse_chname_to_abbrev("Right VIS")
        'RVis'
        >>> parse_chname_to_abbrev("channel_9", assume_from_number=True)
        'LAud'
        >>> parse_chname_to_abbrev("LRAud", strict_matching=False)  # Would work in non-strict mode
        'LAud'  # Uses longest L/R match
    """
    if channel_name in constants.DEFAULT_ID_TO_NAME.values():
        logging.debug(f"{channel_name} is already an abbreviation")
        return channel_name

    try:
        lr = _get_key_from_match_values(channel_name, constants.LR_ALIASES, strict_matching)
        chname = _get_key_from_match_values(channel_name, constants.CHNAME_ALIASES, strict_matching)
    except ValueError as e:
        if assume_from_number:
            logging.warning(f"{channel_name} does not match name aliases. Assuming alias from number in channel name.")
            nums = re.findall(r"\d+", channel_name)

            if not nums:
                raise ValueError(
                    f"Expected to find a number in channel name '{channel_name}' when assume_from_number=True, but no numbers were found."
                )

            num = int(nums[-1])
            if num not in constants.DEFAULT_ID_TO_NAME:
                available_ids = sorted(constants.DEFAULT_ID_TO_NAME.keys())
                raise KeyError(
                    f"Channel number {num} found in '{channel_name}' is not a valid channel ID. Available channel IDs: {available_ids}"
                )

            return constants.DEFAULT_ID_TO_NAME[num]
        else:
            raise e

    return lr + chname


def _get_key_from_match_values(input_string: str, alias_dict: dict, strict_matching: bool = True):
    """
    Find the best matching key from alias dictionary.

    Args:
        input_string (str): String to search in
        alias_dict (dict): Dictionary of {key: [aliases]} to match against
        strict_matching (bool): If True, ensures only one alias matches across all keys

    Returns:
        str: The key with the best matching alias

    Raises:
        ValueError: When no matches found or multiple matches in strict mode
    """
    matches = [
        (key, candidate, len(candidate))
        for key, aliases in alias_dict.items()
        for candidate in aliases
        if candidate in input_string
    ]

    if not matches:
        alias_examples = {key: aliases[:2] for key, aliases in alias_dict.items()}  # Show first 2 aliases per key
        raise ValueError(
            f"{input_string} does not have any matching values. Available aliases (examples): {alias_examples}"
        )

    if strict_matching:
        # Check if multiple different keys match
        matching_keys = set(match[0] for match in matches)
        if len(matching_keys) > 1:
            matched_aliases = {key: [alias for k, alias, _ in matches if k == key] for key in matching_keys}
            raise ValueError(
                f"Ambiguous match in '{input_string}'. Multiple alias types matched: {matched_aliases}. Use strict_matching=False to allow ambiguous matches."
            )

    # Return the key with the longest matching alias
    best_match_key, _, _ = max(matches, key=lambda x: x[2])
    return best_match_key


def set_temp_directory(path: str | Path) -> None:
    """
    Set the temporary directory for PyEEG operations.

    This function configures the temporary directory used by PyEEG for intermediate
    files and operations. The directory will be created if it doesn't exist.

    Args:
        path (str | Path): Path to the temporary directory. Will be created if it doesn't exist.

    Examples:
        >>> set_temp_directory("/tmp/pyeeg_temp")
        >>> set_temp_directory(Path.home() / "pyeeg_workspace" / "temp")

    Note:
        This function modifies the TMPDIR environment variable, which affects
        the behavior of other temporary file operations in the process.
    """
    path = Path(path)
    if not path.exists():
        path.mkdir(parents=True, exist_ok=True)
    os.environ["TMPDIR"] = str(path)
    logging.info(f"Temporary directory set to {path}")


def get_temp_directory() -> Path:
    """
    Get the current temporary directory used by PyEEG.

    Returns:
        Path: Path object representing the current temporary directory.

    Examples:
        >>> temp_dir = get_temp_directory()
        >>> print(f"Current temp directory: {temp_dir}")
        Current temp directory: /tmp/pyeeg_temp

    Raises:
        KeyError: If TMPDIR environment variable is not set.
    """
    return Path(os.environ["TMPDIR"])


def get_file_stem(filepath: Union[str, Path]) -> str:
    """Get the true stem for files, handling double extensions like .npy.gz."""
    filepath = Path(filepath)
    name = filepath.name

    return name.split(".")[0]


# def _get_groupby_keys(df: pd.DataFrame, groupby: str | list[str]):
#     """
#     Get the unique values of the groupby variable.
#     """
#     return list(df.groupby(groupby).groups.keys())


# def _get_pairwise_combinations(x: list):
#     """
#     Get all pairwise combinations of a list.
#     """
#     return list(itertools.combinations(x, 2))


class _HiddenPrints:
    """
    Context manager to suppress print output during code execution.

    This class provides a way to temporarily suppress print statements and other
    stdout output, which is useful when calling functions that produce unwanted
    console output.

    Args:
        silence (bool, optional): Whether to actually suppress output. Defaults to True.
            If False, acts as a no-op context manager.

    Examples:
        >>> with _HiddenPrints():
        ...     print("This won't be displayed")
        ...     some_noisy_function()
        >>> print("This will be displayed")
        This will be displayed

        >>> with _HiddenPrints(silence=False):
        ...     print("This will be displayed")
        This will be displayed
    """

    def __init__(self, silence: bool = True) -> None:
        self.silence = silence

    def __enter__(self):
        if self.silence:
            self._original_stdout = sys.stdout
            sys.stdout = open(os.devnull, "w")

    def __exit__(self, exc_type, exc_val, exc_tb):
        if self.silence:
            sys.stdout.close()
            sys.stdout = self._original_stdout


def nanmean_series_of_np(x: pd.Series, axis: int = 0) -> np.ndarray:
    """
    Efficiently compute NaN-aware mean of a pandas Series containing numpy arrays.

    This function is optimized for computing the mean across a Series where each element
    is a numpy array. It uses different strategies based on the size of the Series
    for optimal performance.

    Args:
        x (pd.Series): Series containing numpy arrays as elements.
        axis (int, optional): Axis along which to compute the mean. Defaults to 0.
            - axis=0: Mean across the Series elements (most common)
            - axis=1: Mean within each array element

    Returns:
        np.ndarray: Array containing the computed means with NaN values properly handled.

    Examples:
        >>> import pandas as pd
        >>> import numpy as np
        >>> # Create a Series of numpy arrays
        >>> arrays = [np.array([1.0, 2.0, np.nan]),
        ...           np.array([4.0, np.nan, 6.0]),
        ...           np.array([7.0, 8.0, 9.0])]
        >>> series = pd.Series(arrays)
        >>> nanmean_series_of_np(series)
        array([4. , 5. , 7.5])

    Performance Notes:
        - For Series with more than 1000 elements containing numpy arrays,
          uses `np.stack()` for better performance
        - Falls back to list conversion for smaller Series or mixed types
        - Handles shape mismatches gracefully by falling back to the slower method
    """
    # logging.debug(f"Unique shapes in x: {set(np.shape(item) for item in x)}")

    if len(x) > 1000:
        try:
            if isinstance(x.iloc[0], np.ndarray):
                xmean: np.ndarray = np.nanmean(np.stack(x.values, axis=0), axis=axis)
                return xmean
        except (ValueError, TypeError):
            pass

    xmean: np.ndarray = np.nanmean(np.array(list(x)), axis=axis)
    return xmean


def log_transform(rec: np.ndarray, **kwargs) -> np.ndarray:
    """Log transform the signal

    Args:
        rec (np.ndarray): The signal to log transform.

    Returns:
        np.ndarray: ln(rec + 1)
    """
    return np.log(rec + 1)


def sort_dataframe_by_plot_order(df: pd.DataFrame, df_sort_order: Optional[dict] = None) -> pd.DataFrame:
    """
    Sort DataFrame columns according to predefined orders.

    Parameters
    ----------
    df : pd.DataFrame
        DataFrame to sort
    df_sort_order : dict
        Dictionary mapping column names to the order of the values in the column.

    Returns
    -------
    pd.DataFrame
        Sorted DataFrame

    Raises
    ------
    ValueError
        If df_sort_order is not a valid dictionary or contains invalid categories
    """
    if df_sort_order is None:
        df_sort_order = constants.DF_SORT_ORDER.copy()
    elif not isinstance(df_sort_order, dict):
        raise ValueError("df_sort_order must be a dictionary")

    if df.empty:
        return df.copy()

    for col, categories in df_sort_order.items():
        if not isinstance(categories, (list, tuple)):
            raise ValueError(f"Categories for column '{col}' must be a list or tuple")

    columns_to_sort = [col for col in df.columns if col in df_sort_order]
    df_sorted = df.copy()

    if not columns_to_sort:
        return df_sorted

    for col in columns_to_sort:
        categories = df_sort_order[col]

        # Check for values not in predefined categories
        unique_values = set(df_sorted[col].dropna().unique())
        missing_values = unique_values - set(categories)

        if missing_values:
            raise ValueError(
                f"Column '{col}' contains values not in sort order dictionary: {missing_values}. Add them to plot_order in ExperimentPlotter init."
            )

        # Filter categories to only include those that exist in the DataFrame
        existing_categories = [cat for cat in categories if cat in unique_values]

        df_sorted[col] = pd.Categorical(df_sorted[col], categories=existing_categories, ordered=True)

    df_sorted = df_sorted.sort_values(columns_to_sort)
    # REVIEW since "sex" is not inherently part of the pipeline (add ad-hoc), this could be a feature worth sorting
    # But this might mean rewriting the data loading pipeline, file-reading, etc.
    # Maybe a dictionary corresponding to animal/id -> sex would be good enough, instead of reading it in from filenames
    # which would be difficult since name conventions are not standardized

    return df_sorted


class Natural_Neighbor(object):
    """
    Natural Neighbor algorithm implementation for finding natural neighbors in a dataset.

    This class implements the Natural Neighbor algorithm which finds mutual neighbors
    in a dataset by iteratively expanding the neighborhood radius until convergence.
    """

    def __init__(self):
        """
        Initialize the Natural Neighbor algorithm.

        Attributes:
            nan_edges (dict): Graph of mutual neighbors
            nan_num (dict): Number of natural neighbors for each instance
            repeat (dict): Data structure that counts repetitions of the count method
            target (list): Set of classes
            data (list): Set of instances
            knn (dict): Structure that stores neighbors of each instance
        """
        self.nan_edges = {}  # Graph of mutual neighbors
        self.nan_num = {}  # Number of natural neighbors for each instance
        self.repeat = {}  # Data structure that counts repetitions of the count method
        self.target = []  # Set of classes
        self.data = []  # Set of instances
        self.knn = {}  # Structure that stores neighbors of each instance

    def load(self, filename):
        """
        Load dataset from a CSV file, separating attributes and classes.

        Args:
            filename (str): Path to the CSV file containing the dataset
        """
        aux = []
        with open(filename, "r") as dataset:
            data = list(csv.reader(dataset))
            for inst in data:
                inst_class = inst.pop(-1)
                self.target.append(inst_class)
                row = [float(x) for x in inst]
                aux.append(row)
        self.data = np.array(aux)

    def read(self, data: np.ndarray):
        """
        Load data directly from a numpy array.

        Args:
            data (np.ndarray): Input data array
        """
        self.data = data

    def asserts(self):
        """
        Initialize data structures for the algorithm.

        Sets up the necessary data structures including:
        - nan_edges as an empty set
        - knn, nan_num, and repeat dictionaries for each instance
        """
        self.nan_edges = set()
        for j in range(len(self.data)):
            self.knn[j] = set()
            self.nan_num[j] = 0
            self.repeat[j] = 0

    def count(self):
        """
        Count the number of instances that have no natural neighbors.

        Returns:
            int: Number of instances with zero natural neighbors
        """
        nan_zeros = 0
        for x in self.nan_num:
            if self.nan_num[x] == 0:
                nan_zeros += 1
        return nan_zeros

    def findKNN(self, inst, r, tree):
        """
        Find the indices of the k nearest neighbors.

        Args:
            inst: Instance to find neighbors for
            r (int): Radius/parameter for neighbor search
            tree: KDTree object for efficient neighbor search

        Returns:
            np.ndarray: Array of neighbor indices (excluding the instance itself)
        """
        _, ind = tree.query([inst], r + 1)
        return np.delete(ind[0], 0)

    def algorithm(self):
        """
        Execute the Natural Neighbor algorithm.

        The algorithm iteratively expands the neighborhood radius until convergence,
        finding mutual neighbors between instances.

        Returns:
            int: The final radius value when convergence is reached
        """
        # Initialize KDTree for efficient neighbor search
        tree = KDTree(self.data)
        self.asserts()
        flag = 0
        r = 1

        while flag == 0:
            for i in range(len(self.data)):
                knn = self.findKNN(self.data[i], r, tree)
                n = knn[-1]
                self.knn[i].add(n)
                if i in self.knn[n] and (i, n) not in self.nan_edges:
                    self.nan_edges.add((i, n))
                    self.nan_edges.add((n, i))
                    self.nan_num[i] += 1
                    self.nan_num[n] += 1

            cnt = self.count()
            rep = self.repeat[cnt]
            self.repeat[cnt] += 1
            if cnt == 0 or rep >= math.sqrt(r - rep):
                flag = 1
            else:
                r += 1
        return r


class TimestampMapper:
    """
    Map each fragment to its source file's timestamp.

    This class provides functionality to map data fragments back to their original
    file timestamps when data has been concatenated from multiple files with
    different recording times.

    Attributes:
        file_end_datetimes (list[datetime]): The end datetimes of each source file.
        file_durations (list[float]): The durations of each source file in seconds.
        file_start_datetimes (list[datetime]): Computed start datetimes of each file.
        cumulative_durations (np.ndarray): Cumulative sum of file durations.

    Examples:
        >>> from datetime import datetime, timedelta
        >>> # Set up files with known end times and durations
        >>> end_times = [datetime(2023, 1, 1, 12, 0), datetime(2023, 1, 1, 13, 0)]
        >>> durations = [3600.0, 1800.0]  # 1 hour, 30 minutes
        >>> mapper = TimestampMapper(end_times, durations)
        >>>
        >>> # Get timestamp for fragment at index 2 with 60s fragments
        >>> timestamp = mapper.get_fragment_timestamp(2, 60.0)
        >>> print(timestamp)
        2023-01-01 11:02:00
    """

    def __init__(self, file_end_datetimes: list[datetime], file_durations: list[float]):
        """
        Initialize the TimestampMapper.

        Args:
            file_end_datetimes (list[datetime]): The end datetimes of each file.
            file_durations (list[float]): The durations of each file in seconds.

        Raises:
            ValueError: If the lengths of file_end_datetimes and file_durations don't match.
        """
        if len(file_end_datetimes) != len(file_durations):
            raise ValueError("file_end_datetimes and file_durations must have the same length")

        self.file_end_datetimes = file_end_datetimes
        self.file_durations = file_durations

        self.file_start_datetimes = [
            file_end_datetime - timedelta(seconds=file_duration)
            for file_end_datetime, file_duration in zip(self.file_end_datetimes, self.file_durations)
        ]
        self.cumulative_durations = np.cumsum(self.file_durations)

    def get_fragment_timestamp(self, fragment_idx: int, fragment_len_s: float) -> datetime:
        """
        Get the timestamp for a specific fragment based on its index and length.

        Args:
            fragment_idx (int): The index of the fragment (0-based).
            fragment_len_s (float): The length of each fragment in seconds.

        Returns:
            datetime: The timestamp corresponding to the start of the specified fragment.

        Examples:
            >>> # Get timestamp for the 5th fragment (index 4) with 30-second fragments
            >>> timestamp = mapper.get_fragment_timestamp(4, 30.0)
            >>> # This returns the timestamp 2 minutes into the first file
        """
        # Find which file this fragment belongs to
        fragment_start_time = fragment_idx * fragment_len_s
        file_idx = np.searchsorted(self.cumulative_durations, fragment_start_time)
        file_idx = min(file_idx, len(self.cumulative_durations) - 1)

        offset_in_file = fragment_start_time - self.cumulative_durations[file_idx]  # Negative

        # Return actual timestamp + offset
        return self.file_end_datetimes[file_idx] + timedelta(seconds=offset_in_file)


def validate_timestamps(timestamps: list[datetime], gap_threshold_seconds: float = 60) -> list[datetime]:
    """
    Validate that timestamps are in chronological order and check for large gaps.

    Args:
        timestamps (list[datetime]): List of timestamps to validate
        gap_threshold_seconds (float, optional): Threshold in seconds for warning about large gaps. Defaults to 60.

    Returns:
        list[datetime]: The validated timestamps in chronological order

    Raises:
        ValueError: If no valid timestamps are provided
    """
    if not timestamps:
        raise ValueError("No timestamps provided for validation")

    valid_timestamps = [ts for ts in timestamps if ts is not None]
    if len(valid_timestamps) < len(timestamps):
        warnings.warn(f"Found {len(timestamps) - len(valid_timestamps)} None timestamps that were filtered out")

    if not valid_timestamps:
        raise ValueError("No valid timestamps found (all were None)")

    # Check chronological order
    sorted_timestamps = sorted(valid_timestamps)
    if valid_timestamps != sorted_timestamps:
        warnings.warn("Timestamps are not in chronological order. This may cause issues with the data.")

    # Check for large gaps between consecutive timestamps
    for i in range(1, len(valid_timestamps)):
        gap = valid_timestamps[i] - valid_timestamps[i - 1]
        gap_seconds = gap.total_seconds()

        if gap_seconds > gap_threshold_seconds:
            warnings.warn(
                f"Large gap detected between timestamps: {gap} exceeds threshold of {gap_threshold_seconds} seconds"
            )

    return valid_timestamps
>>>>>>> a514b4dd
<|MERGE_RESOLUTION|>--- conflicted
+++ resolved
@@ -1,4 +1,3 @@
-<<<<<<< HEAD
 import csv
 import itertools
 import logging
@@ -768,7 +767,9 @@
         missing_values = unique_values - set(categories)
 
         if missing_values:
-            raise ValueError(f"Column '{col}' contains values not in sort order dictionary: {missing_values}")
+            raise ValueError(
+                f"Column '{col}' contains values not in sort order dictionary: {missing_values}. Add them to plot_order in ExperimentPlotter init."
+            )
 
         # Filter categories to only include those that exist in the DataFrame
         existing_categories = [cat for cat in categories if cat in unique_values]
@@ -1032,1042 +1033,4 @@
                 f"Large gap detected between timestamps: {gap} exceeds threshold of {gap_threshold_seconds} seconds"
             )
 
-    return valid_timestamps
-=======
-import csv
-import itertools
-import logging
-import math
-import os
-import platform
-import re
-import sys
-import warnings
-from datetime import datetime, timedelta
-from pathlib import Path
-from typing import Literal, Optional, Union
-
-import dateutil.parser
-import numpy as np
-import pandas as pd
-from dateutil.parser import ParserError
-from sklearn.neighbors import KDTree
-
-from .. import constants
-
-
-def convert_units_to_multiplier(current_units: str, target_units: str = "µV") -> float:
-    """
-    Convert between different voltage units and return the multiplication factor.
-
-    This function calculates the conversion factor needed to transform values
-    from one voltage unit to another (e.g., from mV to µV).
-
-    Args:
-        current_units (str): The current unit of the values. Must be one of: 'µV', 'mV', 'V', 'nV'.
-        target_units (str, optional): The target unit to convert to. Defaults to 'µV'.
-            Must be one of: 'µV', 'mV', 'V', 'nV'.
-
-    Returns:
-        float: The multiplication factor to convert from current_units to target_units.
-            To convert values, multiply your data by this factor.
-
-    Raises:
-        AssertionError: If current_units or target_units are not supported.
-
-    Examples:
-        >>> convert_units_to_multiplier("mV", "µV")
-        1000.0
-        >>> convert_units_to_multiplier("V", "mV")
-        1000.0
-        >>> convert_units_to_multiplier("µV", "V")
-        1e-06
-    """
-    units_to_mult = {"µV": 1e-6, "mV": 1e-3, "V": 1, "nV": 1e-9}
-
-    assert current_units in units_to_mult.keys(), f"No valid current unit called '{current_units}' found"
-    assert target_units in units_to_mult.keys(), f"No valid target unit called '{target_units}' found"
-
-    return units_to_mult[current_units] / units_to_mult[target_units]
-
-
-def is_day(dt: datetime, sunrise=6, sunset=18):
-    """
-    Check if a datetime object is during the day.
-
-    Args:
-        dt (datetime): Datetime object to check
-        sunrise (int, optional): Sunrise hour (0-23). Defaults to 6.
-        sunset (int, optional): Sunset hour (0-23). Defaults to 18.
-
-    Returns:
-        bool: True if the datetime is during the day, False otherwise
-
-    Raises:
-        TypeError: If dt is not a datetime object
-    """
-    if not isinstance(dt, datetime):
-        raise TypeError(f"Expected datetime object, got {type(dt).__name__}")
-    return sunrise <= dt.hour < sunset
-
-
-def convert_colpath_to_rowpath(
-    rowdir_path: str | Path, col_path: str | Path, gzip: bool = True, aspath: bool = True
-) -> str | Path:
-    """
-    Convert a ColMajor file path to its corresponding RowMajor file path.
-
-    This function transforms file paths from column-major format to row-major format,
-    which is used when converting between different data storage layouts in PyEEG.
-
-    Args:
-        rowdir_path (str | Path): Directory path where the RowMajor file should be located.
-        col_path (str | Path): Path to the ColMajor file to be converted. Must contain 'ColMajor' in the path.
-        gzip (bool, optional): If True, append '.npy.gz' extension. If False, append '.bin'. Defaults to True.
-        aspath (bool, optional): If True, return as Path object. If False, return as string. Defaults to True.
-
-    Returns:
-        str | Path: The converted RowMajor file path, either as string or Path object based on aspath parameter.
-
-    Raises:
-        ValueError: If 'ColMajor' is not found in col_path.
-
-    Examples:
-        >>> convert_colpath_to_rowpath("/data/row/", "/data/col/file_ColMajor_001.bin")
-        PosixPath('/data/row/file_RowMajor_001.npy.gz')
-        >>> convert_colpath_to_rowpath("/data/row/", "/data/col/file_ColMajor_001.bin", gzip=False)
-        PosixPath('/data/row/file_RowMajor_001.bin')
-        >>> convert_colpath_to_rowpath("/data/row/", "/data/col/file_ColMajor_001.bin", aspath=False)
-        '/data/row/file_RowMajor_001.npy.gz'
-    """
-    # TODO it would make more sense to not have a rowdir_path aparameter, since this is outside the scope of the function
-    if "ColMajor" not in col_path:
-        raise ValueError(f"Expected 'ColMajor' in col_path: {col_path}")
-
-    out = Path(rowdir_path) / f"{get_file_stem(Path(col_path).name).replace('ColMajor', 'RowMajor')}"
-    if gzip:
-        out = str(out) + ".npy.gz"
-    else:
-        out = str(out) + ".bin"
-    return Path(out) if aspath else out
-
-
-def filepath_to_index(filepath) -> int:
-    """
-    Extract the index number from a filepath.
-
-    This function extracts the last number found in a filepath after removing common suffixes
-    and file extensions. For example, from "/path/to/data_ColMajor_001.bin" it returns 1.
-
-    Args:
-        filepath (str | Path): Path to the file to extract index from.
-
-    Returns:
-        int: The extracted index number.
-
-    Examples:
-        >>> filepath_to_index("/path/to/data_ColMajor_001.bin")
-        1
-        >>> filepath_to_index("/path/to/data_2023_015_ColMajor.bin")
-        15
-        >>> filepath_to_index("/path/to/data_Meta_010.json")
-        10
-    """
-    fpath = str(filepath)
-    for suffix in ["_RowMajor", "_ColMajor", "_Meta"]:
-        fpath = fpath.replace(suffix, "")
-
-    # Remove only the actual file extension, not dots within the filename
-    path_obj = Path(fpath)
-    if path_obj.suffix:
-        fpath = str(path_obj.with_suffix(""))
-
-    fname = Path(fpath).name
-    fname = re.split(r"\D+", fname)
-    fname = list(filter(None, fname))
-    return int(fname[-1])
-
-
-def parse_truncate(truncate: int | bool) -> int:
-    """
-    Parse the truncate parameter to determine how many characters to truncate.
-
-    If truncate is a boolean, returns 10 if True and 0 if False.
-    If truncate is an integer, returns that integer value directly.
-
-    Args:
-        truncate (int | bool): If bool, True=10 chars and False=0 chars.
-                              If int, specifies exact number of chars.
-
-    Returns:
-        int: Number of characters to truncate (0 means no truncation)
-
-    Raises:
-        ValueError: If truncate is not a boolean or integer
-    """
-    if isinstance(truncate, bool):
-        return 10 if truncate else 0
-    elif isinstance(truncate, int):
-        return truncate
-    else:
-        raise ValueError(f"Invalid truncate value: {truncate}")
-
-
-def nanaverage(A: np.ndarray, weights: np.ndarray, axis: int = -1) -> np.ndarray:
-    """
-    Compute weighted average of an array, ignoring NaN values.
-
-    This function computes a weighted average along the specified axis while
-    properly handling NaN values by masking them out of the calculation.
-
-    Args:
-        A (np.ndarray): Input array containing the values to average.
-        weights (np.ndarray): Array of weights corresponding to the values in A.
-            Must be broadcastable with A along the specified axis.
-        axis (int, optional): Axis along which to compute the average. Defaults to -1 (last axis).
-
-    Returns:
-        np.ndarray: Weighted average with NaN values properly handled. If all values
-            along an axis are NaN, the result will be NaN for that position.
-
-    Examples:
-        >>> import numpy as np
-        >>> A = np.array([[1.0, 2.0, np.nan], [4.0, np.nan, 6.0]])
-        >>> weights = np.array([1, 2, 1])
-        >>> nanaverage(A, weights, axis=1)
-        array([1.66666667, 5.        ])
-
-    Note:
-        Be careful with zero or negative weights as they may produce unexpected results.
-        The function uses numpy's masked array functionality for robust NaN handling.
-    """
-    masked = np.ma.masked_array(A, np.isnan(A))
-    avg = np.ma.average(masked, axis=axis, weights=weights)
-    
-    # Handle case where np.ma.average returns a scalar instead of masked array
-    if np.ma.is_masked(avg):
-        return avg.filled(np.nan)
-    else:
-        # avg is a scalar or regular array, convert to array and handle NaN
-        result = np.asarray(avg)
-        return np.where(np.isfinite(result), result, np.nan)
-
-
-def parse_path_to_animalday(
-    filepath: str | Path,
-    animal_param: tuple[int, str] | str | list[str] = (0, None),
-    day_sep: str | None = None,
-    mode: Literal["nest", "concat", "base", "noday"] = "concat",
-    **day_parse_kwargs,
-):
-    """
-    Parses the filename of a binfolder to get the animalday identifier (animal id, genotype, and day).
-
-    Args:
-        filepath (str | Path): Filepath of the binfolder.
-        animal_param (tuple[int, str] | str | list[str], optional): Parameter specifying how to parse the animal ID:
-            tuple[int, str]: (index, separator) for simple split and index
-            str: regex pattern to extract ID
-            list[str]: list of possible animal IDs to match against
-        day_sep (str, optional): Separator for day in filename. Defaults to None.
-        mode (Literal['nest', 'concat', 'base', 'noday'], optional): Mode to parse the filename. Defaults to 'concat'.
-            'nest': Extracts genotype/animal from parent directory name and date from filename
-                   e.g. "/WT_A10/recording_2023-04-01.*"
-            'concat': Extracts all info from filename, expects genotype_animal_date format
-                     e.g. "/WT_A10_2023-04-01.*"
-            'base': Same as concat
-            'noday': Extracts only genotype and animal ID, uses default date
-                    e.g. "/WT_A10_recording.*"
-        **day_parse_kwargs: Additional keyword arguments to pass to parse_str_to_day function.
-                           Common options include parse_params dict for dateutil.parser.parse.
-
-    Returns:
-        dict[str, str]: Dictionary with keys "animal", "genotype", "day", and "animalday" (concatenated).
-            Example: {"animal": "A10", "genotype": "WT", "day": "Apr-01-2023", "animalday": "A10 WT Apr-01-2023"}
-
-    Raises:
-        ValueError: If mode is invalid or required components cannot be extracted
-        TypeError: If filepath is not str or Path
-    """
-    filepath = Path(filepath)
-    match mode:
-        case "nest":
-            geno = parse_str_to_genotype(filepath.parent.name)
-            animid = parse_str_to_animal(filepath.parent.name, animal_param=animal_param)
-            day = parse_str_to_day(filepath.name, sep=day_sep, **day_parse_kwargs).strftime("%b-%d-%Y")
-        case "concat" | "base":
-            geno = parse_str_to_genotype(filepath.name)
-            animid = parse_str_to_animal(filepath.name, animal_param=animal_param)
-            day = parse_str_to_day(filepath.name, sep=day_sep, **day_parse_kwargs).strftime("%b-%d-%Y")
-        case "noday":
-            geno = parse_str_to_genotype(filepath.name)
-            animid = parse_str_to_animal(filepath.name, animal_param=animal_param)
-            day = constants.DEFAULT_DAY.strftime("%b-%d-%Y")
-        case _:
-            raise ValueError(f"Invalid mode: {mode}")
-    return {
-        "animal": animid,
-        "genotype": geno,
-        "day": day,
-        "animalday": f"{animid} {geno} {day}",
-    }
-
-
-def parse_str_to_genotype(string: str, strict_matching: bool = False) -> str:
-    """
-    Parses the filename of a binfolder to get the genotype.
-
-    Args:
-        string (str): String to parse.
-        strict_matching (bool, optional): If True, ensures the input matches exactly one genotype.
-            If False, allows overlapping matches and uses longest. Defaults to False for
-            backward compatibility.
-
-    Returns:
-        str: Genotype.
-
-    Raises:
-        ValueError: When string cannot be parsed or contains ambiguous matches in strict mode.
-
-    Examples:
-        >>> parse_str_to_genotype("WT_A10_data")
-        'WT'
-        >>> parse_str_to_genotype("WT_KO_comparison", strict_matching=True)  # Would raise error
-        ValueError: Ambiguous match...
-        >>> parse_str_to_genotype("WT_KO_comparison", strict_matching=False)  # Uses longest match
-        'WT'  # or 'KO' depending on which alias is longer
-    """
-    return _get_key_from_match_values(string, constants.GENOTYPE_ALIASES, strict_matching)
-
-
-def parse_str_to_animal(string: str, animal_param: tuple[int, str] | str | list[str] = (0, None)) -> str:
-    """
-    Parses the filename of a binfolder to get the animal id.
-
-    Args:
-        string (str): String to parse.
-        animal_param: Parameter specifying how to parse the animal ID:
-            tuple[int, str]: (index, separator) for simple split and index. Not recommended for inconsistent naming conventions.
-            str: regex pattern to extract ID. Most general use case. If multiple matches are found, returns the first match.
-            list[str]: list of possible animal IDs to match against. Returns first match in list order, case-sensitive, ignoring empty strings.
-
-    Returns:
-        str: Animal id.
-
-    Examples:
-        # Tuple format: (index, separator)
-        >>> parse_str_to_animal("WT_A10_2023-01-01_data.bin", (1, "_"))
-        'A10'
-        >>> parse_str_to_animal("A10_WT_recording.bin", (0, "_"))
-        'A10'
-
-        # Regex pattern format
-        >>> parse_str_to_animal("WT_A10_2023-01-01_data.bin", r"A\\d+")
-        'A10'
-        >>> parse_str_to_animal("subject_123_data.bin", r"\\d+")
-        '123'
-
-        # List format: possible IDs to match
-        >>> parse_str_to_animal("WT_A10_2023-01-01_data.bin", ["A10", "A11", "A12"])
-        'A10'
-        >>> parse_str_to_animal("WT_A10_data.bin", ["B15", "C20"])  # No match
-        ValueError: No matching ID found in WT_A10_data.bin from possible IDs: ['B15', 'C20']
-    """
-    if isinstance(animal_param, tuple):
-        index, sep = animal_param
-        animid = string.split(sep)
-        return animid[index]
-    elif isinstance(animal_param, str):
-        pattern = animal_param
-        match = re.search(pattern, string)
-        if match:
-            return match.group()
-        raise ValueError(f"No match found for pattern {pattern} in string {string}")
-    elif isinstance(animal_param, list):
-        possible_ids = animal_param
-        for id in possible_ids:
-            # Skip empty or whitespace-only strings
-            if id and id.strip() and id in string:
-                return id
-        raise ValueError(f"No matching ID found in {string} from possible IDs: {possible_ids}")
-    else:
-        raise ValueError(f"Invalid animal_param type: {type(animal_param)}")
-
-
-def parse_str_to_day(
-    string: str,
-    sep: str = None,
-    parse_params: dict = None,
-    parse_mode: Literal["full", "split", "window", "all"] = "split",
-) -> datetime:
-    """
-    Parses the filename of a binfolder to get the day.
-
-    Args:
-        string (str): String to parse.
-        sep (str, optional): Separator to split string by. If None, split by whitespace. Defaults to None.
-        parse_params (dict, optional): Parameters to pass to dateutil.parser.parse. Defaults to {'fuzzy':True}.
-        parse_mode (Literal["full", "split", "window", "all"], optional): Mode for parsing the string. Defaults to "split".
-            "full": Try parsing the entire cleaned string only
-            "split": Try parsing individual tokens only
-            "window": Try parsing sliding windows of tokens (2-4 tokens) only
-            "all": Use all three approaches in sequence
-    Returns:
-        datetime: Datetime object corresponding to the day of the binfolder.
-
-    Raises:
-        ValueError: If no valid date token is found in the string.
-
-    Note:
-        The function is designed to be conservative to avoid false positives.
-        Some complex date formats may parse with the default year (2000) instead
-        of the actual year in the string, which is acceptable behavior for
-        maintaining safety against false positives.
-    """
-    if parse_params is None:
-        parse_params = {"fuzzy": True}
-
-    # Validate parse_mode
-    valid_modes = ["full", "split", "window", "all"]
-    if parse_mode not in valid_modes:
-        raise ValueError(f"Invalid parse_mode: {parse_mode}. Must be one of {valid_modes}")
-
-    clean_str = _clean_str_for_date(string)
-    # logging.debug(f'raw str: {string}, clean_str: {clean_str}')
-
-    # Try parsing based on the specified mode
-    if parse_mode in ["full", "all"]:
-        # Pass 1: Try parsing the entire cleaned string
-        try:
-            date = dateutil.parser.parse(clean_str, default=constants.DEFAULT_DAY, **parse_params)
-            if date.year > 1980:
-                return date
-        except ParserError:
-            pass
-
-    if parse_mode in ["split", "all"]:
-        # Pass 2: Try individual tokens
-        tokens = clean_str.split(sep)
-        for token in tokens:
-            try:
-                # logging.debug(f'token: {token}')
-                date = dateutil.parser.parse(token, default=constants.DEFAULT_DAY, **parse_params)
-                if date.year <= 1980:
-                    continue
-                return date
-            except ParserError:
-                continue
-
-    if parse_mode in ["window", "all"]:
-        # Pass 3: Try sliding window of tokens
-        tokens = clean_str.split(sep)
-        for window_size in range(2, min(5, len(tokens) + 1)):
-            for i in range(len(tokens) - window_size + 1):
-                grouped = " ".join(tokens[i : i + window_size])
-                try:
-                    date = dateutil.parser.parse(grouped, default=constants.DEFAULT_DAY, **parse_params)
-                    if date.year <= 1980:
-                        continue
-                    return date
-                except ParserError:
-                    continue
-
-    raise ValueError(f"No valid date token found in string: {string}")
-
-
-def _clean_str_for_date(string: str):
-    """
-    Clean a string by removing common non-date tokens and patterns.
-
-    Args:
-        string (str): Input string containing date
-
-    Returns:
-        str: Cleaned string with non-date tokens removed
-    """
-    patterns = constants.DATEPARSER_PATTERNS_TO_REMOVE
-    combined_pattern = "|".join(patterns)
-    cleaned = re.sub(combined_pattern, " ", string, flags=re.IGNORECASE)
-    cleaned = " ".join(cleaned.split())
-    return cleaned
-
-
-def parse_chname_to_abbrev(channel_name: str, assume_from_number=False, strict_matching=True) -> str:
-    """
-    Parses the channel name to get the abbreviation.
-
-    Args:
-        channel_name (str): Name of the channel.
-        assume_from_number (bool, optional): If True, assume the abbreviation based on the last number
-            in the channel name when normal parsing fails. Defaults to False.
-        strict_matching (bool, optional): If True, ensures the input matches exactly one L/R alias and
-            one channel alias. If False, allows multiple matches and uses longest. Defaults to True.
-
-    Returns:
-        str: Abbreviation of the channel name.
-
-    Raises:
-        ValueError: When channel_name cannot be parsed or contains ambiguous matches in strict mode.
-        KeyError: When assume_from_number=True but the detected number is not a valid channel ID.
-
-    Examples:
-        >>> parse_chname_to_abbrev("left Aud")
-        'LAud'
-        >>> parse_chname_to_abbrev("Right VIS")
-        'RVis'
-        >>> parse_chname_to_abbrev("channel_9", assume_from_number=True)
-        'LAud'
-        >>> parse_chname_to_abbrev("LRAud", strict_matching=False)  # Would work in non-strict mode
-        'LAud'  # Uses longest L/R match
-    """
-    if channel_name in constants.DEFAULT_ID_TO_NAME.values():
-        logging.debug(f"{channel_name} is already an abbreviation")
-        return channel_name
-
-    try:
-        lr = _get_key_from_match_values(channel_name, constants.LR_ALIASES, strict_matching)
-        chname = _get_key_from_match_values(channel_name, constants.CHNAME_ALIASES, strict_matching)
-    except ValueError as e:
-        if assume_from_number:
-            logging.warning(f"{channel_name} does not match name aliases. Assuming alias from number in channel name.")
-            nums = re.findall(r"\d+", channel_name)
-
-            if not nums:
-                raise ValueError(
-                    f"Expected to find a number in channel name '{channel_name}' when assume_from_number=True, but no numbers were found."
-                )
-
-            num = int(nums[-1])
-            if num not in constants.DEFAULT_ID_TO_NAME:
-                available_ids = sorted(constants.DEFAULT_ID_TO_NAME.keys())
-                raise KeyError(
-                    f"Channel number {num} found in '{channel_name}' is not a valid channel ID. Available channel IDs: {available_ids}"
-                )
-
-            return constants.DEFAULT_ID_TO_NAME[num]
-        else:
-            raise e
-
-    return lr + chname
-
-
-def _get_key_from_match_values(input_string: str, alias_dict: dict, strict_matching: bool = True):
-    """
-    Find the best matching key from alias dictionary.
-
-    Args:
-        input_string (str): String to search in
-        alias_dict (dict): Dictionary of {key: [aliases]} to match against
-        strict_matching (bool): If True, ensures only one alias matches across all keys
-
-    Returns:
-        str: The key with the best matching alias
-
-    Raises:
-        ValueError: When no matches found or multiple matches in strict mode
-    """
-    matches = [
-        (key, candidate, len(candidate))
-        for key, aliases in alias_dict.items()
-        for candidate in aliases
-        if candidate in input_string
-    ]
-
-    if not matches:
-        alias_examples = {key: aliases[:2] for key, aliases in alias_dict.items()}  # Show first 2 aliases per key
-        raise ValueError(
-            f"{input_string} does not have any matching values. Available aliases (examples): {alias_examples}"
-        )
-
-    if strict_matching:
-        # Check if multiple different keys match
-        matching_keys = set(match[0] for match in matches)
-        if len(matching_keys) > 1:
-            matched_aliases = {key: [alias for k, alias, _ in matches if k == key] for key in matching_keys}
-            raise ValueError(
-                f"Ambiguous match in '{input_string}'. Multiple alias types matched: {matched_aliases}. Use strict_matching=False to allow ambiguous matches."
-            )
-
-    # Return the key with the longest matching alias
-    best_match_key, _, _ = max(matches, key=lambda x: x[2])
-    return best_match_key
-
-
-def set_temp_directory(path: str | Path) -> None:
-    """
-    Set the temporary directory for PyEEG operations.
-
-    This function configures the temporary directory used by PyEEG for intermediate
-    files and operations. The directory will be created if it doesn't exist.
-
-    Args:
-        path (str | Path): Path to the temporary directory. Will be created if it doesn't exist.
-
-    Examples:
-        >>> set_temp_directory("/tmp/pyeeg_temp")
-        >>> set_temp_directory(Path.home() / "pyeeg_workspace" / "temp")
-
-    Note:
-        This function modifies the TMPDIR environment variable, which affects
-        the behavior of other temporary file operations in the process.
-    """
-    path = Path(path)
-    if not path.exists():
-        path.mkdir(parents=True, exist_ok=True)
-    os.environ["TMPDIR"] = str(path)
-    logging.info(f"Temporary directory set to {path}")
-
-
-def get_temp_directory() -> Path:
-    """
-    Get the current temporary directory used by PyEEG.
-
-    Returns:
-        Path: Path object representing the current temporary directory.
-
-    Examples:
-        >>> temp_dir = get_temp_directory()
-        >>> print(f"Current temp directory: {temp_dir}")
-        Current temp directory: /tmp/pyeeg_temp
-
-    Raises:
-        KeyError: If TMPDIR environment variable is not set.
-    """
-    return Path(os.environ["TMPDIR"])
-
-
-def get_file_stem(filepath: Union[str, Path]) -> str:
-    """Get the true stem for files, handling double extensions like .npy.gz."""
-    filepath = Path(filepath)
-    name = filepath.name
-
-    return name.split(".")[0]
-
-
-# def _get_groupby_keys(df: pd.DataFrame, groupby: str | list[str]):
-#     """
-#     Get the unique values of the groupby variable.
-#     """
-#     return list(df.groupby(groupby).groups.keys())
-
-
-# def _get_pairwise_combinations(x: list):
-#     """
-#     Get all pairwise combinations of a list.
-#     """
-#     return list(itertools.combinations(x, 2))
-
-
-class _HiddenPrints:
-    """
-    Context manager to suppress print output during code execution.
-
-    This class provides a way to temporarily suppress print statements and other
-    stdout output, which is useful when calling functions that produce unwanted
-    console output.
-
-    Args:
-        silence (bool, optional): Whether to actually suppress output. Defaults to True.
-            If False, acts as a no-op context manager.
-
-    Examples:
-        >>> with _HiddenPrints():
-        ...     print("This won't be displayed")
-        ...     some_noisy_function()
-        >>> print("This will be displayed")
-        This will be displayed
-
-        >>> with _HiddenPrints(silence=False):
-        ...     print("This will be displayed")
-        This will be displayed
-    """
-
-    def __init__(self, silence: bool = True) -> None:
-        self.silence = silence
-
-    def __enter__(self):
-        if self.silence:
-            self._original_stdout = sys.stdout
-            sys.stdout = open(os.devnull, "w")
-
-    def __exit__(self, exc_type, exc_val, exc_tb):
-        if self.silence:
-            sys.stdout.close()
-            sys.stdout = self._original_stdout
-
-
-def nanmean_series_of_np(x: pd.Series, axis: int = 0) -> np.ndarray:
-    """
-    Efficiently compute NaN-aware mean of a pandas Series containing numpy arrays.
-
-    This function is optimized for computing the mean across a Series where each element
-    is a numpy array. It uses different strategies based on the size of the Series
-    for optimal performance.
-
-    Args:
-        x (pd.Series): Series containing numpy arrays as elements.
-        axis (int, optional): Axis along which to compute the mean. Defaults to 0.
-            - axis=0: Mean across the Series elements (most common)
-            - axis=1: Mean within each array element
-
-    Returns:
-        np.ndarray: Array containing the computed means with NaN values properly handled.
-
-    Examples:
-        >>> import pandas as pd
-        >>> import numpy as np
-        >>> # Create a Series of numpy arrays
-        >>> arrays = [np.array([1.0, 2.0, np.nan]),
-        ...           np.array([4.0, np.nan, 6.0]),
-        ...           np.array([7.0, 8.0, 9.0])]
-        >>> series = pd.Series(arrays)
-        >>> nanmean_series_of_np(series)
-        array([4. , 5. , 7.5])
-
-    Performance Notes:
-        - For Series with more than 1000 elements containing numpy arrays,
-          uses `np.stack()` for better performance
-        - Falls back to list conversion for smaller Series or mixed types
-        - Handles shape mismatches gracefully by falling back to the slower method
-    """
-    # logging.debug(f"Unique shapes in x: {set(np.shape(item) for item in x)}")
-
-    if len(x) > 1000:
-        try:
-            if isinstance(x.iloc[0], np.ndarray):
-                xmean: np.ndarray = np.nanmean(np.stack(x.values, axis=0), axis=axis)
-                return xmean
-        except (ValueError, TypeError):
-            pass
-
-    xmean: np.ndarray = np.nanmean(np.array(list(x)), axis=axis)
-    return xmean
-
-
-def log_transform(rec: np.ndarray, **kwargs) -> np.ndarray:
-    """Log transform the signal
-
-    Args:
-        rec (np.ndarray): The signal to log transform.
-
-    Returns:
-        np.ndarray: ln(rec + 1)
-    """
-    return np.log(rec + 1)
-
-
-def sort_dataframe_by_plot_order(df: pd.DataFrame, df_sort_order: Optional[dict] = None) -> pd.DataFrame:
-    """
-    Sort DataFrame columns according to predefined orders.
-
-    Parameters
-    ----------
-    df : pd.DataFrame
-        DataFrame to sort
-    df_sort_order : dict
-        Dictionary mapping column names to the order of the values in the column.
-
-    Returns
-    -------
-    pd.DataFrame
-        Sorted DataFrame
-
-    Raises
-    ------
-    ValueError
-        If df_sort_order is not a valid dictionary or contains invalid categories
-    """
-    if df_sort_order is None:
-        df_sort_order = constants.DF_SORT_ORDER.copy()
-    elif not isinstance(df_sort_order, dict):
-        raise ValueError("df_sort_order must be a dictionary")
-
-    if df.empty:
-        return df.copy()
-
-    for col, categories in df_sort_order.items():
-        if not isinstance(categories, (list, tuple)):
-            raise ValueError(f"Categories for column '{col}' must be a list or tuple")
-
-    columns_to_sort = [col for col in df.columns if col in df_sort_order]
-    df_sorted = df.copy()
-
-    if not columns_to_sort:
-        return df_sorted
-
-    for col in columns_to_sort:
-        categories = df_sort_order[col]
-
-        # Check for values not in predefined categories
-        unique_values = set(df_sorted[col].dropna().unique())
-        missing_values = unique_values - set(categories)
-
-        if missing_values:
-            raise ValueError(
-                f"Column '{col}' contains values not in sort order dictionary: {missing_values}. Add them to plot_order in ExperimentPlotter init."
-            )
-
-        # Filter categories to only include those that exist in the DataFrame
-        existing_categories = [cat for cat in categories if cat in unique_values]
-
-        df_sorted[col] = pd.Categorical(df_sorted[col], categories=existing_categories, ordered=True)
-
-    df_sorted = df_sorted.sort_values(columns_to_sort)
-    # REVIEW since "sex" is not inherently part of the pipeline (add ad-hoc), this could be a feature worth sorting
-    # But this might mean rewriting the data loading pipeline, file-reading, etc.
-    # Maybe a dictionary corresponding to animal/id -> sex would be good enough, instead of reading it in from filenames
-    # which would be difficult since name conventions are not standardized
-
-    return df_sorted
-
-
-class Natural_Neighbor(object):
-    """
-    Natural Neighbor algorithm implementation for finding natural neighbors in a dataset.
-
-    This class implements the Natural Neighbor algorithm which finds mutual neighbors
-    in a dataset by iteratively expanding the neighborhood radius until convergence.
-    """
-
-    def __init__(self):
-        """
-        Initialize the Natural Neighbor algorithm.
-
-        Attributes:
-            nan_edges (dict): Graph of mutual neighbors
-            nan_num (dict): Number of natural neighbors for each instance
-            repeat (dict): Data structure that counts repetitions of the count method
-            target (list): Set of classes
-            data (list): Set of instances
-            knn (dict): Structure that stores neighbors of each instance
-        """
-        self.nan_edges = {}  # Graph of mutual neighbors
-        self.nan_num = {}  # Number of natural neighbors for each instance
-        self.repeat = {}  # Data structure that counts repetitions of the count method
-        self.target = []  # Set of classes
-        self.data = []  # Set of instances
-        self.knn = {}  # Structure that stores neighbors of each instance
-
-    def load(self, filename):
-        """
-        Load dataset from a CSV file, separating attributes and classes.
-
-        Args:
-            filename (str): Path to the CSV file containing the dataset
-        """
-        aux = []
-        with open(filename, "r") as dataset:
-            data = list(csv.reader(dataset))
-            for inst in data:
-                inst_class = inst.pop(-1)
-                self.target.append(inst_class)
-                row = [float(x) for x in inst]
-                aux.append(row)
-        self.data = np.array(aux)
-
-    def read(self, data: np.ndarray):
-        """
-        Load data directly from a numpy array.
-
-        Args:
-            data (np.ndarray): Input data array
-        """
-        self.data = data
-
-    def asserts(self):
-        """
-        Initialize data structures for the algorithm.
-
-        Sets up the necessary data structures including:
-        - nan_edges as an empty set
-        - knn, nan_num, and repeat dictionaries for each instance
-        """
-        self.nan_edges = set()
-        for j in range(len(self.data)):
-            self.knn[j] = set()
-            self.nan_num[j] = 0
-            self.repeat[j] = 0
-
-    def count(self):
-        """
-        Count the number of instances that have no natural neighbors.
-
-        Returns:
-            int: Number of instances with zero natural neighbors
-        """
-        nan_zeros = 0
-        for x in self.nan_num:
-            if self.nan_num[x] == 0:
-                nan_zeros += 1
-        return nan_zeros
-
-    def findKNN(self, inst, r, tree):
-        """
-        Find the indices of the k nearest neighbors.
-
-        Args:
-            inst: Instance to find neighbors for
-            r (int): Radius/parameter for neighbor search
-            tree: KDTree object for efficient neighbor search
-
-        Returns:
-            np.ndarray: Array of neighbor indices (excluding the instance itself)
-        """
-        _, ind = tree.query([inst], r + 1)
-        return np.delete(ind[0], 0)
-
-    def algorithm(self):
-        """
-        Execute the Natural Neighbor algorithm.
-
-        The algorithm iteratively expands the neighborhood radius until convergence,
-        finding mutual neighbors between instances.
-
-        Returns:
-            int: The final radius value when convergence is reached
-        """
-        # Initialize KDTree for efficient neighbor search
-        tree = KDTree(self.data)
-        self.asserts()
-        flag = 0
-        r = 1
-
-        while flag == 0:
-            for i in range(len(self.data)):
-                knn = self.findKNN(self.data[i], r, tree)
-                n = knn[-1]
-                self.knn[i].add(n)
-                if i in self.knn[n] and (i, n) not in self.nan_edges:
-                    self.nan_edges.add((i, n))
-                    self.nan_edges.add((n, i))
-                    self.nan_num[i] += 1
-                    self.nan_num[n] += 1
-
-            cnt = self.count()
-            rep = self.repeat[cnt]
-            self.repeat[cnt] += 1
-            if cnt == 0 or rep >= math.sqrt(r - rep):
-                flag = 1
-            else:
-                r += 1
-        return r
-
-
-class TimestampMapper:
-    """
-    Map each fragment to its source file's timestamp.
-
-    This class provides functionality to map data fragments back to their original
-    file timestamps when data has been concatenated from multiple files with
-    different recording times.
-
-    Attributes:
-        file_end_datetimes (list[datetime]): The end datetimes of each source file.
-        file_durations (list[float]): The durations of each source file in seconds.
-        file_start_datetimes (list[datetime]): Computed start datetimes of each file.
-        cumulative_durations (np.ndarray): Cumulative sum of file durations.
-
-    Examples:
-        >>> from datetime import datetime, timedelta
-        >>> # Set up files with known end times and durations
-        >>> end_times = [datetime(2023, 1, 1, 12, 0), datetime(2023, 1, 1, 13, 0)]
-        >>> durations = [3600.0, 1800.0]  # 1 hour, 30 minutes
-        >>> mapper = TimestampMapper(end_times, durations)
-        >>>
-        >>> # Get timestamp for fragment at index 2 with 60s fragments
-        >>> timestamp = mapper.get_fragment_timestamp(2, 60.0)
-        >>> print(timestamp)
-        2023-01-01 11:02:00
-    """
-
-    def __init__(self, file_end_datetimes: list[datetime], file_durations: list[float]):
-        """
-        Initialize the TimestampMapper.
-
-        Args:
-            file_end_datetimes (list[datetime]): The end datetimes of each file.
-            file_durations (list[float]): The durations of each file in seconds.
-
-        Raises:
-            ValueError: If the lengths of file_end_datetimes and file_durations don't match.
-        """
-        if len(file_end_datetimes) != len(file_durations):
-            raise ValueError("file_end_datetimes and file_durations must have the same length")
-
-        self.file_end_datetimes = file_end_datetimes
-        self.file_durations = file_durations
-
-        self.file_start_datetimes = [
-            file_end_datetime - timedelta(seconds=file_duration)
-            for file_end_datetime, file_duration in zip(self.file_end_datetimes, self.file_durations)
-        ]
-        self.cumulative_durations = np.cumsum(self.file_durations)
-
-    def get_fragment_timestamp(self, fragment_idx: int, fragment_len_s: float) -> datetime:
-        """
-        Get the timestamp for a specific fragment based on its index and length.
-
-        Args:
-            fragment_idx (int): The index of the fragment (0-based).
-            fragment_len_s (float): The length of each fragment in seconds.
-
-        Returns:
-            datetime: The timestamp corresponding to the start of the specified fragment.
-
-        Examples:
-            >>> # Get timestamp for the 5th fragment (index 4) with 30-second fragments
-            >>> timestamp = mapper.get_fragment_timestamp(4, 30.0)
-            >>> # This returns the timestamp 2 minutes into the first file
-        """
-        # Find which file this fragment belongs to
-        fragment_start_time = fragment_idx * fragment_len_s
-        file_idx = np.searchsorted(self.cumulative_durations, fragment_start_time)
-        file_idx = min(file_idx, len(self.cumulative_durations) - 1)
-
-        offset_in_file = fragment_start_time - self.cumulative_durations[file_idx]  # Negative
-
-        # Return actual timestamp + offset
-        return self.file_end_datetimes[file_idx] + timedelta(seconds=offset_in_file)
-
-
-def validate_timestamps(timestamps: list[datetime], gap_threshold_seconds: float = 60) -> list[datetime]:
-    """
-    Validate that timestamps are in chronological order and check for large gaps.
-
-    Args:
-        timestamps (list[datetime]): List of timestamps to validate
-        gap_threshold_seconds (float, optional): Threshold in seconds for warning about large gaps. Defaults to 60.
-
-    Returns:
-        list[datetime]: The validated timestamps in chronological order
-
-    Raises:
-        ValueError: If no valid timestamps are provided
-    """
-    if not timestamps:
-        raise ValueError("No timestamps provided for validation")
-
-    valid_timestamps = [ts for ts in timestamps if ts is not None]
-    if len(valid_timestamps) < len(timestamps):
-        warnings.warn(f"Found {len(timestamps) - len(valid_timestamps)} None timestamps that were filtered out")
-
-    if not valid_timestamps:
-        raise ValueError("No valid timestamps found (all were None)")
-
-    # Check chronological order
-    sorted_timestamps = sorted(valid_timestamps)
-    if valid_timestamps != sorted_timestamps:
-        warnings.warn("Timestamps are not in chronological order. This may cause issues with the data.")
-
-    # Check for large gaps between consecutive timestamps
-    for i in range(1, len(valid_timestamps)):
-        gap = valid_timestamps[i] - valid_timestamps[i - 1]
-        gap_seconds = gap.total_seconds()
-
-        if gap_seconds > gap_threshold_seconds:
-            warnings.warn(
-                f"Large gap detected between timestamps: {gap} exceeds threshold of {gap_threshold_seconds} seconds"
-            )
-
-    return valid_timestamps
->>>>>>> a514b4dd
+    return valid_timestamps