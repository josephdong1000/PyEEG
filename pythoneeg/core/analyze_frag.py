<<<<<<< HEAD
import logging
from typing import Literal

import numpy as np
from mne.time_frequency import psd_array_multitaper
from mne_connectivity import spectral_connectivity_time
from scipy.integrate import simpson
from scipy.signal import butter, decimate, filtfilt, iirnotch, sosfiltfilt, welch
from scipy.stats import linregress, pearsonr

from .. import constants
from ..core import log_transform


class FragmentAnalyzer:
    """Static class for analyzing fragments of EEG data.
    All functions receive a (N x M) numpy array, where N is the number of samples, and M is the number of channels.
    """

    @staticmethod
    def _process_fragment_features_dask(rec: np.ndarray, f_s: int, features: list[str], kwargs: dict):
        row = {}
        for feat in features:
            func = getattr(FragmentAnalyzer, f"compute_{feat}")
            if callable(func):
                row[feat] = func(rec=rec, f_s=f_s, **kwargs)
            else:
                raise AttributeError(f"Invalid function {func}")
        return row

    @staticmethod
    def _check_rec_np(rec: np.ndarray, **kwargs):
        """Check if the recording is a numpy array and has the correct shape."""
        if not isinstance(rec, np.ndarray):
            raise ValueError("rec must be a numpy array")
        if rec.ndim != 2:
            raise ValueError("rec must be a 2D numpy array")

    @staticmethod
    def _check_rec_mne(rec: np.ndarray, **kwargs):
        """Check if the recording is a MNE-ready numpy array."""
        if not isinstance(rec, np.ndarray):
            raise ValueError("rec must be a numpy array")
        if rec.ndim != 3:
            raise ValueError("rec must be a 3D numpy array")
        if rec.shape[0] != 1:
            raise ValueError("rec must be a 1 x M x N array")

    @staticmethod
    def _reshape_np_for_mne(rec: np.ndarray, **kwargs) -> np.ndarray:
        """Reshape numpy array of (N x M) to (1 x M x N) array for MNE. N = number of samples, M = number of channels."""
        FragmentAnalyzer._check_rec_np(rec)
        rec = rec[..., np.newaxis]
        return np.transpose(rec, (2, 1, 0))

    @staticmethod
    def compute_rms(rec: np.ndarray, **kwargs) -> np.ndarray:
        """Compute the root mean square of the signal."""
        FragmentAnalyzer._check_rec_np(rec)
        out = np.sqrt((rec**2).sum(axis=0) / rec.shape[0])
        # del rec
        return out

    @staticmethod
    def compute_logrms(rec: np.ndarray, **kwargs) -> np.ndarray:
        """Compute the log of the root mean square of the signal."""
        FragmentAnalyzer._check_rec_np(rec)
        return log_transform(FragmentAnalyzer.compute_rms(rec, **kwargs))

    @staticmethod
    def compute_ampvar(rec: np.ndarray, **kwargs) -> np.ndarray:
        """Compute the amplitude variance of the signal."""
        FragmentAnalyzer._check_rec_np(rec)
        return np.std(rec, axis=0) ** 2

    @staticmethod
    def compute_logampvar(rec: np.ndarray, **kwargs) -> np.ndarray:
        """Compute the log of the amplitude variance of the signal."""
        FragmentAnalyzer._check_rec_np(rec)
        return log_transform(FragmentAnalyzer.compute_ampvar(rec, **kwargs))

    @staticmethod
    def compute_psd(
        rec: np.ndarray,
        f_s: float,
        welch_bin_t: float = 1,
        notch_filter: bool = True,
        multitaper: bool = False,
        **kwargs,
    ) -> np.ndarray:
        """Compute the power spectral density of the signal."""
        FragmentAnalyzer._check_rec_np(rec)

        if notch_filter:
            b, a = iirnotch(constants.LINE_FREQ, 30, fs=f_s)
            rec = filtfilt(b, a, rec, axis=0)

        if not multitaper:
            f, psd = welch(rec, fs=f_s, nperseg=round(welch_bin_t * f_s), axis=0)
        else:
            # REVIEW psd calulation will give different bins if using multitaper
            psd, f = psd_array_multitaper(
                rec.transpose(),
                f_s,
                fmax=constants.FREQ_BAND_TOTAL[1],
                adaptive=True,
                normalization="full",
                low_bias=False,
                verbose=0,
            )
            psd = psd.transpose()
        return f, psd

    @staticmethod
    def compute_psdband(
        rec: np.ndarray,
        f_s: float,
        welch_bin_t: float = 1,
        notch_filter: bool = True,
        bands: list[tuple[float, float]] = constants.FREQ_BANDS,
        multitaper: bool = False,
        **kwargs,
    ) -> dict[str, np.ndarray]:
        """Compute the power spectral density of the signal for each frequency band."""
        FragmentAnalyzer._check_rec_np(rec)

        f, psd = FragmentAnalyzer.compute_psd(rec, f_s, welch_bin_t, notch_filter, multitaper, **kwargs)
        deltaf = np.median(np.diff(f))
        return {k: simpson(psd[np.logical_and(f >= v[0], f <= v[1]), :], dx=deltaf, axis=0) for k, v in bands.items()}

    @staticmethod
    def compute_logpsdband(
        rec: np.ndarray,
        f_s: float,
        welch_bin_t: float = 1,
        notch_filter: bool = True,
        bands: list[tuple[float, float]] = constants.FREQ_BANDS,
        multitaper: bool = False,
        **kwargs,
    ) -> dict[str, np.ndarray]:
        """Compute the log of the power spectral density of the signal for each frequency band."""
        FragmentAnalyzer._check_rec_np(rec)

        psd = FragmentAnalyzer.compute_psdband(rec, f_s, welch_bin_t, notch_filter, bands, multitaper, **kwargs)
        return {k: log_transform(v) for k, v in psd.items()}

    @staticmethod
    def compute_psdtotal(
        rec: np.ndarray,
        f_s: float,
        welch_bin_t: float = 1,
        notch_filter: bool = True,
        band: tuple[float, float] = constants.FREQ_BAND_TOTAL,
        multitaper: bool = False,
        **kwargs,
    ) -> np.ndarray:
        """Compute the total power spectral density of the signal."""
        FragmentAnalyzer._check_rec_np(rec)

        f, psd = FragmentAnalyzer.compute_psd(rec, f_s, welch_bin_t, notch_filter, multitaper, **kwargs)
        deltaf = np.median(np.diff(f))

        return simpson(psd[np.logical_and(f >= band[0], f <= band[1]), :], dx=deltaf, axis=0)

    @staticmethod
    def compute_logpsdtotal(
        rec: np.ndarray,
        f_s: float,
        welch_bin_t: float = 1,
        notch_filter: bool = True,
        band: tuple[float, float] = constants.FREQ_BAND_TOTAL,
        multitaper: bool = False,
        **kwargs,
    ) -> np.ndarray:
        """Compute the log of the total power spectral density of the signal."""
        FragmentAnalyzer._check_rec_np(rec)

        return log_transform(
            FragmentAnalyzer.compute_psdtotal(rec, f_s, welch_bin_t, notch_filter, band, multitaper, **kwargs)
        )

    @staticmethod
    def compute_psdfrac(
        rec: np.ndarray,
        f_s: float,
        welch_bin_t: float = 1,
        notch_filter: bool = True,
        bands: list[tuple[float, float]] = constants.FREQ_BANDS,
        total_band: tuple[float, float] = constants.FREQ_BAND_TOTAL,
        multitaper: bool = False,
        **kwargs,
    ) -> np.ndarray:
        """Compute the power spectral density of bands as a fraction of the total power."""
        FragmentAnalyzer._check_rec_np(rec)

        psd = FragmentAnalyzer.compute_psdband(rec, f_s, welch_bin_t, notch_filter, bands, multitaper, **kwargs)
        psdtotal = FragmentAnalyzer.compute_psdtotal(
            rec, f_s, welch_bin_t, notch_filter, total_band, multitaper, **kwargs
        )
        return {k: v / psdtotal for k, v in psd.items()}

    @staticmethod
    def compute_logpsdfrac(
        rec: np.ndarray,
        f_s: float,
        welch_bin_t: float = 1,
        notch_filter: bool = True,
        bands: list[tuple[float, float]] = constants.FREQ_BANDS,
        total_band: tuple[float, float] = constants.FREQ_BAND_TOTAL,
        multitaper: bool = False,
        **kwargs,
    ) -> dict[str, np.ndarray]:
        """Compute the log of the power spectral density of bands as a fraction of the log total power."""
        FragmentAnalyzer._check_rec_np(rec)

        # logpsd = FragmentAnalyzer.compute_logpsdband(rec, f_s, welch_bin_t, notch_filter, bands, multitaper, **kwargs)
        # logpsdtotal = FragmentAnalyzer.compute_logpsdtotal(rec, f_s, welch_bin_t, notch_filter, total_band, multitaper, **kwargs)
        # return {k: v / logpsdtotal for k, v in logpsd.items()}

        psd_band = FragmentAnalyzer.compute_psdband(rec, f_s, welch_bin_t, notch_filter, bands, multitaper, **kwargs)
        psd_total = FragmentAnalyzer.compute_psdtotal(
            rec, f_s, welch_bin_t, notch_filter, total_band, multitaper, **kwargs
        )
        return {k: log_transform(v / psd_total) for k, v in psd_band.items()}

    @staticmethod
    def compute_psdslope(
        rec: np.ndarray,
        f_s: float,
        welch_bin_t: float = 1,
        notch_filter: bool = True,
        band: tuple[float, float] = constants.FREQ_BAND_TOTAL,
        multitaper: bool = False,
        **kwargs,
    ) -> np.ndarray:
        """Compute the slope of the power spectral density of the signal on a log-log scale."""
        FragmentAnalyzer._check_rec_np(rec)

        f, psd = FragmentAnalyzer.compute_psd(rec, f_s, welch_bin_t, notch_filter, multitaper, **kwargs)

        freqs = f[np.logical_and(f >= band[0], f <= band[1])]
        psd_band = psd[np.logical_and(f >= band[0], f <= band[1]), :]
        logpsd = np.log10(psd_band)
        logf = np.log10(freqs)

        # Fit a line to the log-transformed data
        out = []
        for i in range(psd_band.shape[1]):
            result = linregress(logf, logpsd[:, i])
            out.append([result.slope, result.intercept])
        return np.array(out)

    @staticmethod
    def _get_freqs_cycles(
        rec: np.ndarray,
        f_s: float,
        freq_res: float,
        geomspace: bool,
        mode: Literal["cwt_morlet", "multitaper"],
        cwt_n_cycles_max: float,
        epsilon: float,
    ) -> tuple[np.ndarray, np.ndarray]:
        """Get the frequencies and number of cycles for the signal.
        rec is a (1 x M x N) numpy array for MNE. N = number of samples, M = number of channels.
        """
        FragmentAnalyzer._check_rec_mne(rec)

        if geomspace: # REVIEW by default geomspace is True, but a linear scale is simpler for DOF calculation -> zcohere correction
            freqs = np.geomspace(
                constants.FREQ_BAND_TOTAL[0],
                constants.FREQ_BAND_TOTAL[1],
                round((np.diff(constants.FREQ_BAND_TOTAL) / freq_res).item()),
            )
        else:
            freqs = np.arange(constants.FREQ_BAND_TOTAL[0], constants.FREQ_BAND_TOTAL[1], freq_res)

        frag_len_s = rec.shape[2] / f_s
        if mode == "cwt_morlet":
            maximum_cyc = (frag_len_s * f_s + 1) * np.pi / 5 * freqs / f_s
            maximum_cyc = maximum_cyc - epsilon  # Shave off a bit to avoid indexing errors
            n_cycles = np.minimum(np.full(maximum_cyc.shape, cwt_n_cycles_max), maximum_cyc)
        elif mode == "multitaper":
            maximum_cyc = frag_len_s * freqs  # Maximize number of cycles for maximum frequency resolution
            maximum_cyc = maximum_cyc - epsilon
            n_cycles = maximum_cyc

        return freqs, n_cycles

    @staticmethod
    def compute_cohere(
        rec: np.ndarray,
        f_s: float,
        freq_res: float = 1,
        mode: Literal["cwt_morlet", "multitaper"] = "multitaper",
        geomspace: bool = False,
        cwt_n_cycles_max: float = 7.0,
        mt_bandwidth: float = 4.0,
        downsamp_q: int = 4,
        epsilon: float = 1e-2,
        **kwargs,
    ) -> np.ndarray:
        """Compute the coherence of the signal."""
        FragmentAnalyzer._check_rec_np(rec)

        rec_mne = FragmentAnalyzer._reshape_np_for_mne(rec)
        rec_mne = decimate(rec_mne, q=downsamp_q, axis=2)  # Along the time axis
        f_s = int(f_s / downsamp_q)

        f, n_cycles = FragmentAnalyzer._get_freqs_cycles(
            rec=rec_mne,
            f_s=f_s,
            freq_res=freq_res,
            geomspace=geomspace,
            mode=mode,
            cwt_n_cycles_max=cwt_n_cycles_max,
            epsilon=epsilon,
        )

        try:
            con = spectral_connectivity_time(
                rec_mne,
                freqs=f,
                method="coh",
                average=True,
                faverage=True,
                mode=mode,
                fmin=constants.FREQ_MINS,
                fmax=constants.FREQ_MAXS,
                sfreq=f_s,
                n_cycles=n_cycles,
                mt_bandwidth=mt_bandwidth,
                verbose=False,
            )
        except MemoryError as e:
            raise MemoryError(
                "Out of memory. Use a larger freq_res parameter, a smaller n_cycles_max parameter, or a larger downsamp_q parameter"
            ) from e

        data = con.get_data()
        out = {}
        for i in range(data.shape[1]):
            out[constants.BAND_NAMES[i]] = data[:, i].reshape((rec.shape[1], rec.shape[1]))
        return out

    @staticmethod
    def compute_zcohere(rec: np.ndarray, f_s: float, **kwargs) -> dict[str, np.ndarray]:
        """Compute the Fisher z-transformed coherence of the signal."""
        FragmentAnalyzer._check_rec_np(rec)

        cohere = FragmentAnalyzer.compute_cohere(rec, f_s, **kwargs)
        return {k: np.arctanh(v) for k, v in cohere.items()}

    @staticmethod
    def compute_pcorr(rec: np.ndarray, f_s: float, lower_triag: bool = True, **kwargs) -> np.ndarray:
        """Compute the Pearson correlation coefficient of the signal."""
        FragmentAnalyzer._check_rec_np(rec)

        sos = butter(2, constants.FREQ_BAND_TOTAL, btype="bandpass", output="sos", fs=f_s)
        rec = sosfiltfilt(sos, rec, axis=0)

        rec = rec.transpose()
        result = pearsonr(rec[:, np.newaxis, :], rec, axis=-1)
        if lower_triag:
            return np.tril(result.correlation, k=-1)
        else:
            return result.correlation

    @staticmethod
    def compute_zpcorr(rec: np.ndarray, f_s: float, **kwargs) -> np.ndarray:
        """Compute the Fisher z-transformed Pearson correlation coefficient of the signal."""
        FragmentAnalyzer._check_rec_np(rec)

        pcorr = FragmentAnalyzer.compute_pcorr(rec, f_s, **kwargs)
        return np.arctanh(pcorr)

    @staticmethod
    def compute_nspike(rec: np.ndarray, **kwargs):
        """Returns None. Compute and load in spikes with SpikeAnalysisResult"""
        return None
    
    @staticmethod
    def compute_lognspike(rec: np.ndarray, **kwargs):
        """Returns None. Compute and load in spikes with SpikeAnalysisResult"""
        return None

    # def compute_csd(self, index, magnitude=True, n_jobs=None, **kwargs) -> np.ndarray:
    #     rec = self.get_fragment_mne(index)
    #     csd = csd_array_fourier(rec, self.f_s,
    #                             fmin=constants.FREQ_BAND_TOTAL[0],
    #                             fmax=constants.FREQ_BAND_TOTAL[1],
    #                             ch_names=self.channel_names,
    #                             n_jobs=n_jobs,
    #                             verbose=False)
    #     out = {}
    #     for k,v in constants.FREQ_BANDS.items():
    #         try:
    #             csd_band = csd.mean(fmin=v[0], fmax=v[1]) # Breaks if slice is too short
    #         except (IndexError, UnboundLocalError):
    #             timebound = self.convert_idx_to_timebound(index)
    #             warnings.warn(f"compute_csd failed for window {index}, {round(timebound[1]-timebound[0], 5)} s. Likely too short")
    #             data = self.compute_csd(index - 1, magnitude)[k]
    #         else:
    #             data = csd_band.get_data()
    #         finally:
    #             if magnitude:
    #                 out[k] = np.abs(data)
    #             else:
    #                 out[k] = data
    #     return out

    # def compute_envcorr(self, index, **kwargs) -> np.ndarray:
    #     rec = spre.bandpass_filter(self.get_fragment_rec(index),
    #                                 freq_min=constants.FREQ_BAND_TOTAL[0],
    #                                 freq_max=constants.FREQ_BAND_TOTAL[1])
    #     rec = self.get_fragment_mne(index, rec)
    #     envcor = envelope_correlation(rec, self.channel_names)
    #     return envcor.get_data().reshape((self.n_channels, self.n_channels))

    # def compute_pac(self, index):
    #     ... # NOTE implement CFC measures

    # def compute_cacoh(self, index, freq_res=1, n_cycles_max=7.0, geomspace=True, mode:str='cwt_morlet', downsamp_q=4, epsilon=1e-2, mag_phase=True, indices=None, **kwargs):
    #     rec = self.get_fragment_mne(index)
    #     rec = decimate(rec, q=downsamp_q, axis=-1)
    #     freqs, n_cycles = self.__get_freqs_cycles(index=index, freq_res=freq_res, n_cycles_max=n_cycles_max, geomspace=geomspace, mode=mode, epsilon=epsilon)
    #     try:
    #         con = spectral_connectivity_time(rec,
    #                                         freqs=freqs,
    #                                         method='cacoh',
    #                                         average=True,
    #                                         mode=mode,
    #                                         fmin=constants.FREQ_BAND_TOTAL[0],
    #                                         fmax=constants.FREQ_BAND_TOTAL[1],
    #                                         sfreq=self.f_s / downsamp_q,
    #                                         n_cycles=n_cycles,
    #                                         indices=indices, # NOTE implement L/R hemisphere coherence metrics
    #                                         verbose=False)
    #     except MemoryError as e:
    #         raise MemoryError("Out of memory, use a larger freq_res parameter") from e

    #     data:np.ndarray = con.get_data().squeeze()
    #     if mag_phase:
    #         return np.abs(data), np.angle(data, deg=True), con.freqs
    #     else:
=======
import logging
from typing import Literal

import numpy as np
from mne.time_frequency import psd_array_multitaper
from mne_connectivity import spectral_connectivity_time
from scipy.integrate import simpson
from scipy.signal import butter, decimate, filtfilt, iirnotch, sosfiltfilt, welch
from scipy.stats import linregress, pearsonr

from .. import constants
from ..core import log_transform


class FragmentAnalyzer:
    """Static class for analyzing fragments of EEG data.
    All functions receive a (N x M) numpy array, where N is the number of samples, and M is the number of channels.
    """

    @staticmethod
    def _process_fragment_features_dask(rec: np.ndarray, f_s: int, features: list[str], kwargs: dict):
        row = {}
        for feat in features:
            func = getattr(FragmentAnalyzer, f"compute_{feat}")
            if callable(func):
                row[feat] = func(rec=rec, f_s=f_s, **kwargs)
            else:
                raise AttributeError(f"Invalid function {func}")
        return row

    @staticmethod
    def _check_rec_np(rec: np.ndarray, **kwargs):
        """Check if the recording is a numpy array and has the correct shape."""
        if not isinstance(rec, np.ndarray):
            raise ValueError("rec must be a numpy array")
        if rec.ndim != 2:
            raise ValueError("rec must be a 2D numpy array")

    @staticmethod
    def _check_rec_mne(rec: np.ndarray, **kwargs):
        """Check if the recording is a MNE-ready numpy array."""
        if not isinstance(rec, np.ndarray):
            raise ValueError("rec must be a numpy array")
        if rec.ndim != 3:
            raise ValueError("rec must be a 3D numpy array")
        if rec.shape[0] != 1:
            raise ValueError("rec must be a 1 x M x N array")

    @staticmethod
    def _reshape_np_for_mne(rec: np.ndarray, **kwargs) -> np.ndarray:
        """Reshape numpy array of (N x M) to (1 x M x N) array for MNE. N = number of samples, M = number of channels."""
        FragmentAnalyzer._check_rec_np(rec)
        rec = rec[..., np.newaxis]
        return np.transpose(rec, (2, 1, 0))

    @staticmethod
    def compute_rms(rec: np.ndarray, **kwargs) -> np.ndarray:
        """Compute the root mean square of the signal."""
        FragmentAnalyzer._check_rec_np(rec)
        out = np.sqrt((rec**2).sum(axis=0) / rec.shape[0])
        # del rec
        return out

    @staticmethod
    def compute_logrms(rec: np.ndarray, **kwargs) -> np.ndarray:
        """Compute the log of the root mean square of the signal."""
        FragmentAnalyzer._check_rec_np(rec)
        return log_transform(FragmentAnalyzer.compute_rms(rec, **kwargs))

    @staticmethod
    def compute_ampvar(rec: np.ndarray, **kwargs) -> np.ndarray:
        """Compute the amplitude variance of the signal."""
        FragmentAnalyzer._check_rec_np(rec)
        return np.std(rec, axis=0) ** 2

    @staticmethod
    def compute_logampvar(rec: np.ndarray, **kwargs) -> np.ndarray:
        """Compute the log of the amplitude variance of the signal."""
        FragmentAnalyzer._check_rec_np(rec)
        return log_transform(FragmentAnalyzer.compute_ampvar(rec, **kwargs))

    @staticmethod
    def compute_psd(
        rec: np.ndarray,
        f_s: float,
        welch_bin_t: float = 1,
        notch_filter: bool = True,
        multitaper: bool = False,
        **kwargs,
    ) -> np.ndarray:
        """Compute the power spectral density of the signal."""
        FragmentAnalyzer._check_rec_np(rec)

        if notch_filter:
            b, a = iirnotch(constants.LINE_FREQ, 30, fs=f_s)
            rec = filtfilt(b, a, rec, axis=0)

        if not multitaper:
            f, psd = welch(rec, fs=f_s, nperseg=round(welch_bin_t * f_s), axis=0)
        else:
            # REVIEW psd calulation will give different bins if using multitaper
            psd, f = psd_array_multitaper(
                rec.transpose(),
                f_s,
                fmax=constants.FREQ_BAND_TOTAL[1],
                adaptive=True,
                normalization="full",
                low_bias=False,
                verbose=0,
            )
            psd = psd.transpose()
        return f, psd

    @staticmethod
    def compute_psdband(
        rec: np.ndarray,
        f_s: float,
        welch_bin_t: float = 1,
        notch_filter: bool = True,
        bands: list[tuple[float, float]] = constants.FREQ_BANDS,
        multitaper: bool = False,
        **kwargs,
    ) -> dict[str, np.ndarray]:
        """Compute the power spectral density of the signal for each frequency band."""
        FragmentAnalyzer._check_rec_np(rec)

        f, psd = FragmentAnalyzer.compute_psd(rec, f_s, welch_bin_t, notch_filter, multitaper, **kwargs)
        deltaf = np.median(np.diff(f))
        
        # Use exclusive upper bounds to avoid double-counting at band boundaries
        # Standard approach: f >= low_bound and f < high_bound for all bands except the last
        result = {}
        band_items = list(bands.items())
        
        for i, (k, v) in enumerate(band_items):
            if i == len(band_items) - 1:
                # Last band: include upper boundary
                freq_mask = np.logical_and(f >= v[0], f <= v[1])
            else:
                # All other bands: exclude upper boundary
                freq_mask = np.logical_and(f >= v[0], f < v[1])
            
            result[k] = simpson(psd[freq_mask, :], dx=deltaf, axis=0)
        
        return result

    @staticmethod
    def compute_logpsdband(
        rec: np.ndarray,
        f_s: float,
        welch_bin_t: float = 1,
        notch_filter: bool = True,
        bands: list[tuple[float, float]] = constants.FREQ_BANDS,
        multitaper: bool = False,
        **kwargs,
    ) -> dict[str, np.ndarray]:
        """Compute the log of the power spectral density of the signal for each frequency band."""
        FragmentAnalyzer._check_rec_np(rec)

        psd = FragmentAnalyzer.compute_psdband(rec, f_s, welch_bin_t, notch_filter, bands, multitaper, **kwargs)
        return {k: log_transform(v) for k, v in psd.items()}

    @staticmethod
    def compute_psdtotal(
        rec: np.ndarray,
        f_s: float,
        welch_bin_t: float = 1,
        notch_filter: bool = True,
        band: tuple[float, float] = constants.FREQ_BAND_TOTAL,
        multitaper: bool = False,
        **kwargs,
    ) -> np.ndarray:
        """Compute the total power spectral density of the signal."""
        FragmentAnalyzer._check_rec_np(rec)

        f, psd = FragmentAnalyzer.compute_psd(rec, f_s, welch_bin_t, notch_filter, multitaper, **kwargs)
        deltaf = np.median(np.diff(f))

        # Use inclusive bounds for total power calculation
        freq_mask = np.logical_and(f >= band[0], f <= band[1])
        return simpson(psd[freq_mask, :], dx=deltaf, axis=0)

    @staticmethod
    def compute_logpsdtotal(
        rec: np.ndarray,
        f_s: float,
        welch_bin_t: float = 1,
        notch_filter: bool = True,
        band: tuple[float, float] = constants.FREQ_BAND_TOTAL,
        multitaper: bool = False,
        **kwargs,
    ) -> np.ndarray:
        """Compute the log of the total power spectral density of the signal."""
        FragmentAnalyzer._check_rec_np(rec)

        return log_transform(
            FragmentAnalyzer.compute_psdtotal(rec, f_s, welch_bin_t, notch_filter, band, multitaper, **kwargs)
        )

    @staticmethod
    def compute_psdfrac(
        rec: np.ndarray,
        f_s: float,
        welch_bin_t: float = 1,
        notch_filter: bool = True,
        bands: list[tuple[float, float]] = constants.FREQ_BANDS,
        total_band: tuple[float, float] = constants.FREQ_BAND_TOTAL,
        multitaper: bool = False,
        **kwargs,
    ) -> np.ndarray:
        """Compute the power spectral density of bands as a fraction of the total power."""
        FragmentAnalyzer._check_rec_np(rec)

        psd = FragmentAnalyzer.compute_psdband(rec, f_s, welch_bin_t, notch_filter, bands, multitaper, **kwargs)
        
        # Use sum of band powers as denominator to ensure fractions sum to 1
        # This is mathematically correct since bands with non-overlapping boundaries
        # should exactly partition the frequency space
        psdtotal = sum(psd.values())
        
        return {k: v / psdtotal for k, v in psd.items()}

    @staticmethod
    def compute_logpsdfrac(
        rec: np.ndarray,
        f_s: float,
        welch_bin_t: float = 1,
        notch_filter: bool = True,
        bands: list[tuple[float, float]] = constants.FREQ_BANDS,
        total_band: tuple[float, float] = constants.FREQ_BAND_TOTAL,
        multitaper: bool = False,
        **kwargs,
    ) -> dict[str, np.ndarray]:
        """Compute the log of the power spectral density of bands as a fraction of the log total power."""
        FragmentAnalyzer._check_rec_np(rec)

        # logpsd = FragmentAnalyzer.compute_logpsdband(rec, f_s, welch_bin_t, notch_filter, bands, multitaper, **kwargs)
        # logpsdtotal = FragmentAnalyzer.compute_logpsdtotal(rec, f_s, welch_bin_t, notch_filter, total_band, multitaper, **kwargs)
        # return {k: v / logpsdtotal for k, v in logpsd.items()}

        psd_band = FragmentAnalyzer.compute_psdband(rec, f_s, welch_bin_t, notch_filter, bands, multitaper, **kwargs)
        psd_total = FragmentAnalyzer.compute_psdtotal(
            rec, f_s, welch_bin_t, notch_filter, total_band, multitaper, **kwargs
        )
        return {k: log_transform(v / psd_total) for k, v in psd_band.items()}

    @staticmethod
    def compute_psdslope(
        rec: np.ndarray,
        f_s: float,
        welch_bin_t: float = 1,
        notch_filter: bool = True,
        band: tuple[float, float] = constants.FREQ_BAND_TOTAL,
        multitaper: bool = False,
        **kwargs,
    ) -> np.ndarray:
        """Compute the slope of the power spectral density of the signal on a log-log scale."""
        FragmentAnalyzer._check_rec_np(rec)

        f, psd = FragmentAnalyzer.compute_psd(rec, f_s, welch_bin_t, notch_filter, multitaper, **kwargs)

        freqs = f[np.logical_and(f >= band[0], f <= band[1])]
        psd_band = psd[np.logical_and(f >= band[0], f <= band[1]), :]
        logpsd = np.log10(psd_band)
        logf = np.log10(freqs)

        # Fit a line to the log-transformed data
        out = []
        for i in range(psd_band.shape[1]):
            result = linregress(logf, logpsd[:, i])
            out.append([result.slope, result.intercept])
        return np.array(out)

    @staticmethod
    def _get_freqs_cycles(
        rec: np.ndarray,
        f_s: float,
        freq_res: float,
        geomspace: bool,
        mode: Literal["cwt_morlet", "multitaper"],
        cwt_n_cycles_max: float,
        epsilon: float,
    ) -> tuple[np.ndarray, np.ndarray]:
        """Get the frequencies and number of cycles for the signal.
        rec is a (1 x M x N) numpy array for MNE. N = number of samples, M = number of channels.
        """
        FragmentAnalyzer._check_rec_mne(rec)

        if geomspace: # REVIEW by default geomspace is True, but a linear scale is simpler for DOF calculation -> zcohere correction
            freqs = np.geomspace(
                constants.FREQ_BAND_TOTAL[0],
                constants.FREQ_BAND_TOTAL[1],
                round((np.diff(constants.FREQ_BAND_TOTAL) / freq_res).item()),
            )
        else:
            freqs = np.arange(constants.FREQ_BAND_TOTAL[0], constants.FREQ_BAND_TOTAL[1], freq_res)

        frag_len_s = rec.shape[2] / f_s
        if mode == "cwt_morlet":
            maximum_cyc = (frag_len_s * f_s + 1) * np.pi / 5 * freqs / f_s
            maximum_cyc = maximum_cyc - epsilon  # Shave off a bit to avoid indexing errors
            n_cycles = np.minimum(np.full(maximum_cyc.shape, cwt_n_cycles_max), maximum_cyc)
        elif mode == "multitaper":
            maximum_cyc = frag_len_s * freqs  # Maximize number of cycles for maximum frequency resolution
            maximum_cyc = maximum_cyc - epsilon
            n_cycles = maximum_cyc

        return freqs, n_cycles

    @staticmethod
    def compute_cohere(
        rec: np.ndarray,
        f_s: float,
        freq_res: float = 1,
        mode: Literal["cwt_morlet", "multitaper"] = "multitaper",
        geomspace: bool = False,
        cwt_n_cycles_max: float = 7.0,
        mt_bandwidth: float = 4.0,
        downsamp_q: int = 4,
        epsilon: float = 1e-2,
        **kwargs,
    ) -> np.ndarray:
        """Compute the coherence of the signal."""
        FragmentAnalyzer._check_rec_np(rec)

        rec_mne = FragmentAnalyzer._reshape_np_for_mne(rec)
        rec_mne = decimate(rec_mne, q=downsamp_q, axis=2)  # Along the time axis
        f_s = int(f_s / downsamp_q)

        f, n_cycles = FragmentAnalyzer._get_freqs_cycles(
            rec=rec_mne,
            f_s=f_s,
            freq_res=freq_res,
            geomspace=geomspace,
            mode=mode,
            cwt_n_cycles_max=cwt_n_cycles_max,
            epsilon=epsilon,
        )

        try:
            con = spectral_connectivity_time(
                rec_mne,
                freqs=f,
                method="coh",
                average=True,
                faverage=True,
                mode=mode,
                fmin=constants.FREQ_MINS,
                fmax=constants.FREQ_MAXS,
                sfreq=f_s,
                n_cycles=n_cycles,
                mt_bandwidth=mt_bandwidth,
                verbose=False,
            )
        except MemoryError as e:
            raise MemoryError(
                "Out of memory. Use a larger freq_res parameter, a smaller n_cycles_max parameter, or a larger downsamp_q parameter"
            ) from e

        data = con.get_data()
        out = {}
        for i in range(data.shape[1]):
            out[constants.BAND_NAMES[i]] = data[:, i].reshape((rec.shape[1], rec.shape[1]))
        return out

    @staticmethod
    def compute_zcohere(rec: np.ndarray, f_s: float, **kwargs) -> dict[str, np.ndarray]:
        """Compute the Fisher z-transformed coherence of the signal."""
        FragmentAnalyzer._check_rec_np(rec)

        cohere = FragmentAnalyzer.compute_cohere(rec, f_s, **kwargs)
        return {k: np.arctanh(v) for k, v in cohere.items()}

    @staticmethod
    def compute_pcorr(rec: np.ndarray, f_s: float, lower_triag: bool = True, **kwargs) -> np.ndarray:
        """Compute the Pearson correlation coefficient of the signal."""
        FragmentAnalyzer._check_rec_np(rec)

        sos = butter(2, constants.FREQ_BAND_TOTAL, btype="bandpass", output="sos", fs=f_s)
        rec = sosfiltfilt(sos, rec, axis=0)

        rec = rec.transpose()
        result = pearsonr(rec[:, np.newaxis, :], rec, axis=-1)
        if lower_triag:
            return np.tril(result.correlation, k=-1)
        else:
            return result.correlation

    @staticmethod
    def compute_zpcorr(rec: np.ndarray, f_s: float, **kwargs) -> np.ndarray:
        """Compute the Fisher z-transformed Pearson correlation coefficient of the signal."""
        FragmentAnalyzer._check_rec_np(rec)

        pcorr = FragmentAnalyzer.compute_pcorr(rec, f_s, **kwargs)
        return np.arctanh(pcorr)

    @staticmethod
    def compute_nspike(rec: np.ndarray, **kwargs):
        """Returns None. Compute and load in spikes with SpikeAnalysisResult"""
        return None
    
    @staticmethod
    def compute_lognspike(rec: np.ndarray, **kwargs):
        """Returns None. Compute and load in spikes with SpikeAnalysisResult"""
        return None

    # def compute_csd(self, index, magnitude=True, n_jobs=None, **kwargs) -> np.ndarray:
    #     rec = self.get_fragment_mne(index)
    #     csd = csd_array_fourier(rec, self.f_s,
    #                             fmin=constants.FREQ_BAND_TOTAL[0],
    #                             fmax=constants.FREQ_BAND_TOTAL[1],
    #                             ch_names=self.channel_names,
    #                             n_jobs=n_jobs,
    #                             verbose=False)
    #     out = {}
    #     for k,v in constants.FREQ_BANDS.items():
    #         try:
    #             csd_band = csd.mean(fmin=v[0], fmax=v[1]) # Breaks if slice is too short
    #         except (IndexError, UnboundLocalError):
    #             timebound = self.convert_idx_to_timebound(index)
    #             warnings.warn(f"compute_csd failed for window {index}, {round(timebound[1]-timebound[0], 5)} s. Likely too short")
    #             data = self.compute_csd(index - 1, magnitude)[k]
    #         else:
    #             data = csd_band.get_data()
    #         finally:
    #             if magnitude:
    #                 out[k] = np.abs(data)
    #             else:
    #                 out[k] = data
    #     return out

    # def compute_envcorr(self, index, **kwargs) -> np.ndarray:
    #     rec = spre.bandpass_filter(self.get_fragment_rec(index),
    #                                 freq_min=constants.FREQ_BAND_TOTAL[0],
    #                                 freq_max=constants.FREQ_BAND_TOTAL[1])
    #     rec = self.get_fragment_mne(index, rec)
    #     envcor = envelope_correlation(rec, self.channel_names)
    #     return envcor.get_data().reshape((self.n_channels, self.n_channels))

    # def compute_pac(self, index):
    #     ... # NOTE implement CFC measures

    # def compute_cacoh(self, index, freq_res=1, n_cycles_max=7.0, geomspace=True, mode:str='cwt_morlet', downsamp_q=4, epsilon=1e-2, mag_phase=True, indices=None, **kwargs):
    #     rec = self.get_fragment_mne(index)
    #     rec = decimate(rec, q=downsamp_q, axis=-1)
    #     freqs, n_cycles = self.__get_freqs_cycles(index=index, freq_res=freq_res, n_cycles_max=n_cycles_max, geomspace=geomspace, mode=mode, epsilon=epsilon)
    #     try:
    #         con = spectral_connectivity_time(rec,
    #                                         freqs=freqs,
    #                                         method='cacoh',
    #                                         average=True,
    #                                         mode=mode,
    #                                         fmin=constants.FREQ_BAND_TOTAL[0],
    #                                         fmax=constants.FREQ_BAND_TOTAL[1],
    #                                         sfreq=self.f_s / downsamp_q,
    #                                         n_cycles=n_cycles,
    #                                         indices=indices, # NOTE implement L/R hemisphere coherence metrics
    #                                         verbose=False)
    #     except MemoryError as e:
    #         raise MemoryError("Out of memory, use a larger freq_res parameter") from e

    #     data:np.ndarray = con.get_data().squeeze()
    #     if mag_phase:
    #         return np.abs(data), np.angle(data, deg=True), con.freqs
    #     else:
>>>>>>> 14810982
    #         return data, con.freqs<|MERGE_RESOLUTION|>--- conflicted
+++ resolved
@@ -1,4 +1,3 @@
-<<<<<<< HEAD
 import logging
 from typing import Literal
 
@@ -127,7 +126,23 @@
 
         f, psd = FragmentAnalyzer.compute_psd(rec, f_s, welch_bin_t, notch_filter, multitaper, **kwargs)
         deltaf = np.median(np.diff(f))
-        return {k: simpson(psd[np.logical_and(f >= v[0], f <= v[1]), :], dx=deltaf, axis=0) for k, v in bands.items()}
+        
+        # Use exclusive upper bounds to avoid double-counting at band boundaries
+        # Standard approach: f >= low_bound and f < high_bound for all bands except the last
+        result = {}
+        band_items = list(bands.items())
+        
+        for i, (k, v) in enumerate(band_items):
+            if i == len(band_items) - 1:
+                # Last band: include upper boundary
+                freq_mask = np.logical_and(f >= v[0], f <= v[1])
+            else:
+                # All other bands: exclude upper boundary
+                freq_mask = np.logical_and(f >= v[0], f < v[1])
+            
+            result[k] = simpson(psd[freq_mask, :], dx=deltaf, axis=0)
+        
+        return result
 
     @staticmethod
     def compute_logpsdband(
@@ -161,7 +176,9 @@
         f, psd = FragmentAnalyzer.compute_psd(rec, f_s, welch_bin_t, notch_filter, multitaper, **kwargs)
         deltaf = np.median(np.diff(f))
 
-        return simpson(psd[np.logical_and(f >= band[0], f <= band[1]), :], dx=deltaf, axis=0)
+        # Use inclusive bounds for total power calculation
+        freq_mask = np.logical_and(f >= band[0], f <= band[1])
+        return simpson(psd[freq_mask, :], dx=deltaf, axis=0)
 
     @staticmethod
     def compute_logpsdtotal(
@@ -195,9 +212,12 @@
         FragmentAnalyzer._check_rec_np(rec)
 
         psd = FragmentAnalyzer.compute_psdband(rec, f_s, welch_bin_t, notch_filter, bands, multitaper, **kwargs)
-        psdtotal = FragmentAnalyzer.compute_psdtotal(
-            rec, f_s, welch_bin_t, notch_filter, total_band, multitaper, **kwargs
-        )
+        
+        # Use sum of band powers as denominator to ensure fractions sum to 1
+        # This is mathematically correct since bands with non-overlapping boundaries
+        # should exactly partition the frequency space
+        psdtotal = sum(psd.values())
+        
         return {k: v / psdtotal for k, v in psd.items()}
 
     @staticmethod
@@ -443,471 +463,4 @@
     #     if mag_phase:
     #         return np.abs(data), np.angle(data, deg=True), con.freqs
     #     else:
-=======
-import logging
-from typing import Literal
-
-import numpy as np
-from mne.time_frequency import psd_array_multitaper
-from mne_connectivity import spectral_connectivity_time
-from scipy.integrate import simpson
-from scipy.signal import butter, decimate, filtfilt, iirnotch, sosfiltfilt, welch
-from scipy.stats import linregress, pearsonr
-
-from .. import constants
-from ..core import log_transform
-
-
-class FragmentAnalyzer:
-    """Static class for analyzing fragments of EEG data.
-    All functions receive a (N x M) numpy array, where N is the number of samples, and M is the number of channels.
-    """
-
-    @staticmethod
-    def _process_fragment_features_dask(rec: np.ndarray, f_s: int, features: list[str], kwargs: dict):
-        row = {}
-        for feat in features:
-            func = getattr(FragmentAnalyzer, f"compute_{feat}")
-            if callable(func):
-                row[feat] = func(rec=rec, f_s=f_s, **kwargs)
-            else:
-                raise AttributeError(f"Invalid function {func}")
-        return row
-
-    @staticmethod
-    def _check_rec_np(rec: np.ndarray, **kwargs):
-        """Check if the recording is a numpy array and has the correct shape."""
-        if not isinstance(rec, np.ndarray):
-            raise ValueError("rec must be a numpy array")
-        if rec.ndim != 2:
-            raise ValueError("rec must be a 2D numpy array")
-
-    @staticmethod
-    def _check_rec_mne(rec: np.ndarray, **kwargs):
-        """Check if the recording is a MNE-ready numpy array."""
-        if not isinstance(rec, np.ndarray):
-            raise ValueError("rec must be a numpy array")
-        if rec.ndim != 3:
-            raise ValueError("rec must be a 3D numpy array")
-        if rec.shape[0] != 1:
-            raise ValueError("rec must be a 1 x M x N array")
-
-    @staticmethod
-    def _reshape_np_for_mne(rec: np.ndarray, **kwargs) -> np.ndarray:
-        """Reshape numpy array of (N x M) to (1 x M x N) array for MNE. N = number of samples, M = number of channels."""
-        FragmentAnalyzer._check_rec_np(rec)
-        rec = rec[..., np.newaxis]
-        return np.transpose(rec, (2, 1, 0))
-
-    @staticmethod
-    def compute_rms(rec: np.ndarray, **kwargs) -> np.ndarray:
-        """Compute the root mean square of the signal."""
-        FragmentAnalyzer._check_rec_np(rec)
-        out = np.sqrt((rec**2).sum(axis=0) / rec.shape[0])
-        # del rec
-        return out
-
-    @staticmethod
-    def compute_logrms(rec: np.ndarray, **kwargs) -> np.ndarray:
-        """Compute the log of the root mean square of the signal."""
-        FragmentAnalyzer._check_rec_np(rec)
-        return log_transform(FragmentAnalyzer.compute_rms(rec, **kwargs))
-
-    @staticmethod
-    def compute_ampvar(rec: np.ndarray, **kwargs) -> np.ndarray:
-        """Compute the amplitude variance of the signal."""
-        FragmentAnalyzer._check_rec_np(rec)
-        return np.std(rec, axis=0) ** 2
-
-    @staticmethod
-    def compute_logampvar(rec: np.ndarray, **kwargs) -> np.ndarray:
-        """Compute the log of the amplitude variance of the signal."""
-        FragmentAnalyzer._check_rec_np(rec)
-        return log_transform(FragmentAnalyzer.compute_ampvar(rec, **kwargs))
-
-    @staticmethod
-    def compute_psd(
-        rec: np.ndarray,
-        f_s: float,
-        welch_bin_t: float = 1,
-        notch_filter: bool = True,
-        multitaper: bool = False,
-        **kwargs,
-    ) -> np.ndarray:
-        """Compute the power spectral density of the signal."""
-        FragmentAnalyzer._check_rec_np(rec)
-
-        if notch_filter:
-            b, a = iirnotch(constants.LINE_FREQ, 30, fs=f_s)
-            rec = filtfilt(b, a, rec, axis=0)
-
-        if not multitaper:
-            f, psd = welch(rec, fs=f_s, nperseg=round(welch_bin_t * f_s), axis=0)
-        else:
-            # REVIEW psd calulation will give different bins if using multitaper
-            psd, f = psd_array_multitaper(
-                rec.transpose(),
-                f_s,
-                fmax=constants.FREQ_BAND_TOTAL[1],
-                adaptive=True,
-                normalization="full",
-                low_bias=False,
-                verbose=0,
-            )
-            psd = psd.transpose()
-        return f, psd
-
-    @staticmethod
-    def compute_psdband(
-        rec: np.ndarray,
-        f_s: float,
-        welch_bin_t: float = 1,
-        notch_filter: bool = True,
-        bands: list[tuple[float, float]] = constants.FREQ_BANDS,
-        multitaper: bool = False,
-        **kwargs,
-    ) -> dict[str, np.ndarray]:
-        """Compute the power spectral density of the signal for each frequency band."""
-        FragmentAnalyzer._check_rec_np(rec)
-
-        f, psd = FragmentAnalyzer.compute_psd(rec, f_s, welch_bin_t, notch_filter, multitaper, **kwargs)
-        deltaf = np.median(np.diff(f))
-        
-        # Use exclusive upper bounds to avoid double-counting at band boundaries
-        # Standard approach: f >= low_bound and f < high_bound for all bands except the last
-        result = {}
-        band_items = list(bands.items())
-        
-        for i, (k, v) in enumerate(band_items):
-            if i == len(band_items) - 1:
-                # Last band: include upper boundary
-                freq_mask = np.logical_and(f >= v[0], f <= v[1])
-            else:
-                # All other bands: exclude upper boundary
-                freq_mask = np.logical_and(f >= v[0], f < v[1])
-            
-            result[k] = simpson(psd[freq_mask, :], dx=deltaf, axis=0)
-        
-        return result
-
-    @staticmethod
-    def compute_logpsdband(
-        rec: np.ndarray,
-        f_s: float,
-        welch_bin_t: float = 1,
-        notch_filter: bool = True,
-        bands: list[tuple[float, float]] = constants.FREQ_BANDS,
-        multitaper: bool = False,
-        **kwargs,
-    ) -> dict[str, np.ndarray]:
-        """Compute the log of the power spectral density of the signal for each frequency band."""
-        FragmentAnalyzer._check_rec_np(rec)
-
-        psd = FragmentAnalyzer.compute_psdband(rec, f_s, welch_bin_t, notch_filter, bands, multitaper, **kwargs)
-        return {k: log_transform(v) for k, v in psd.items()}
-
-    @staticmethod
-    def compute_psdtotal(
-        rec: np.ndarray,
-        f_s: float,
-        welch_bin_t: float = 1,
-        notch_filter: bool = True,
-        band: tuple[float, float] = constants.FREQ_BAND_TOTAL,
-        multitaper: bool = False,
-        **kwargs,
-    ) -> np.ndarray:
-        """Compute the total power spectral density of the signal."""
-        FragmentAnalyzer._check_rec_np(rec)
-
-        f, psd = FragmentAnalyzer.compute_psd(rec, f_s, welch_bin_t, notch_filter, multitaper, **kwargs)
-        deltaf = np.median(np.diff(f))
-
-        # Use inclusive bounds for total power calculation
-        freq_mask = np.logical_and(f >= band[0], f <= band[1])
-        return simpson(psd[freq_mask, :], dx=deltaf, axis=0)
-
-    @staticmethod
-    def compute_logpsdtotal(
-        rec: np.ndarray,
-        f_s: float,
-        welch_bin_t: float = 1,
-        notch_filter: bool = True,
-        band: tuple[float, float] = constants.FREQ_BAND_TOTAL,
-        multitaper: bool = False,
-        **kwargs,
-    ) -> np.ndarray:
-        """Compute the log of the total power spectral density of the signal."""
-        FragmentAnalyzer._check_rec_np(rec)
-
-        return log_transform(
-            FragmentAnalyzer.compute_psdtotal(rec, f_s, welch_bin_t, notch_filter, band, multitaper, **kwargs)
-        )
-
-    @staticmethod
-    def compute_psdfrac(
-        rec: np.ndarray,
-        f_s: float,
-        welch_bin_t: float = 1,
-        notch_filter: bool = True,
-        bands: list[tuple[float, float]] = constants.FREQ_BANDS,
-        total_band: tuple[float, float] = constants.FREQ_BAND_TOTAL,
-        multitaper: bool = False,
-        **kwargs,
-    ) -> np.ndarray:
-        """Compute the power spectral density of bands as a fraction of the total power."""
-        FragmentAnalyzer._check_rec_np(rec)
-
-        psd = FragmentAnalyzer.compute_psdband(rec, f_s, welch_bin_t, notch_filter, bands, multitaper, **kwargs)
-        
-        # Use sum of band powers as denominator to ensure fractions sum to 1
-        # This is mathematically correct since bands with non-overlapping boundaries
-        # should exactly partition the frequency space
-        psdtotal = sum(psd.values())
-        
-        return {k: v / psdtotal for k, v in psd.items()}
-
-    @staticmethod
-    def compute_logpsdfrac(
-        rec: np.ndarray,
-        f_s: float,
-        welch_bin_t: float = 1,
-        notch_filter: bool = True,
-        bands: list[tuple[float, float]] = constants.FREQ_BANDS,
-        total_band: tuple[float, float] = constants.FREQ_BAND_TOTAL,
-        multitaper: bool = False,
-        **kwargs,
-    ) -> dict[str, np.ndarray]:
-        """Compute the log of the power spectral density of bands as a fraction of the log total power."""
-        FragmentAnalyzer._check_rec_np(rec)
-
-        # logpsd = FragmentAnalyzer.compute_logpsdband(rec, f_s, welch_bin_t, notch_filter, bands, multitaper, **kwargs)
-        # logpsdtotal = FragmentAnalyzer.compute_logpsdtotal(rec, f_s, welch_bin_t, notch_filter, total_band, multitaper, **kwargs)
-        # return {k: v / logpsdtotal for k, v in logpsd.items()}
-
-        psd_band = FragmentAnalyzer.compute_psdband(rec, f_s, welch_bin_t, notch_filter, bands, multitaper, **kwargs)
-        psd_total = FragmentAnalyzer.compute_psdtotal(
-            rec, f_s, welch_bin_t, notch_filter, total_band, multitaper, **kwargs
-        )
-        return {k: log_transform(v / psd_total) for k, v in psd_band.items()}
-
-    @staticmethod
-    def compute_psdslope(
-        rec: np.ndarray,
-        f_s: float,
-        welch_bin_t: float = 1,
-        notch_filter: bool = True,
-        band: tuple[float, float] = constants.FREQ_BAND_TOTAL,
-        multitaper: bool = False,
-        **kwargs,
-    ) -> np.ndarray:
-        """Compute the slope of the power spectral density of the signal on a log-log scale."""
-        FragmentAnalyzer._check_rec_np(rec)
-
-        f, psd = FragmentAnalyzer.compute_psd(rec, f_s, welch_bin_t, notch_filter, multitaper, **kwargs)
-
-        freqs = f[np.logical_and(f >= band[0], f <= band[1])]
-        psd_band = psd[np.logical_and(f >= band[0], f <= band[1]), :]
-        logpsd = np.log10(psd_band)
-        logf = np.log10(freqs)
-
-        # Fit a line to the log-transformed data
-        out = []
-        for i in range(psd_band.shape[1]):
-            result = linregress(logf, logpsd[:, i])
-            out.append([result.slope, result.intercept])
-        return np.array(out)
-
-    @staticmethod
-    def _get_freqs_cycles(
-        rec: np.ndarray,
-        f_s: float,
-        freq_res: float,
-        geomspace: bool,
-        mode: Literal["cwt_morlet", "multitaper"],
-        cwt_n_cycles_max: float,
-        epsilon: float,
-    ) -> tuple[np.ndarray, np.ndarray]:
-        """Get the frequencies and number of cycles for the signal.
-        rec is a (1 x M x N) numpy array for MNE. N = number of samples, M = number of channels.
-        """
-        FragmentAnalyzer._check_rec_mne(rec)
-
-        if geomspace: # REVIEW by default geomspace is True, but a linear scale is simpler for DOF calculation -> zcohere correction
-            freqs = np.geomspace(
-                constants.FREQ_BAND_TOTAL[0],
-                constants.FREQ_BAND_TOTAL[1],
-                round((np.diff(constants.FREQ_BAND_TOTAL) / freq_res).item()),
-            )
-        else:
-            freqs = np.arange(constants.FREQ_BAND_TOTAL[0], constants.FREQ_BAND_TOTAL[1], freq_res)
-
-        frag_len_s = rec.shape[2] / f_s
-        if mode == "cwt_morlet":
-            maximum_cyc = (frag_len_s * f_s + 1) * np.pi / 5 * freqs / f_s
-            maximum_cyc = maximum_cyc - epsilon  # Shave off a bit to avoid indexing errors
-            n_cycles = np.minimum(np.full(maximum_cyc.shape, cwt_n_cycles_max), maximum_cyc)
-        elif mode == "multitaper":
-            maximum_cyc = frag_len_s * freqs  # Maximize number of cycles for maximum frequency resolution
-            maximum_cyc = maximum_cyc - epsilon
-            n_cycles = maximum_cyc
-
-        return freqs, n_cycles
-
-    @staticmethod
-    def compute_cohere(
-        rec: np.ndarray,
-        f_s: float,
-        freq_res: float = 1,
-        mode: Literal["cwt_morlet", "multitaper"] = "multitaper",
-        geomspace: bool = False,
-        cwt_n_cycles_max: float = 7.0,
-        mt_bandwidth: float = 4.0,
-        downsamp_q: int = 4,
-        epsilon: float = 1e-2,
-        **kwargs,
-    ) -> np.ndarray:
-        """Compute the coherence of the signal."""
-        FragmentAnalyzer._check_rec_np(rec)
-
-        rec_mne = FragmentAnalyzer._reshape_np_for_mne(rec)
-        rec_mne = decimate(rec_mne, q=downsamp_q, axis=2)  # Along the time axis
-        f_s = int(f_s / downsamp_q)
-
-        f, n_cycles = FragmentAnalyzer._get_freqs_cycles(
-            rec=rec_mne,
-            f_s=f_s,
-            freq_res=freq_res,
-            geomspace=geomspace,
-            mode=mode,
-            cwt_n_cycles_max=cwt_n_cycles_max,
-            epsilon=epsilon,
-        )
-
-        try:
-            con = spectral_connectivity_time(
-                rec_mne,
-                freqs=f,
-                method="coh",
-                average=True,
-                faverage=True,
-                mode=mode,
-                fmin=constants.FREQ_MINS,
-                fmax=constants.FREQ_MAXS,
-                sfreq=f_s,
-                n_cycles=n_cycles,
-                mt_bandwidth=mt_bandwidth,
-                verbose=False,
-            )
-        except MemoryError as e:
-            raise MemoryError(
-                "Out of memory. Use a larger freq_res parameter, a smaller n_cycles_max parameter, or a larger downsamp_q parameter"
-            ) from e
-
-        data = con.get_data()
-        out = {}
-        for i in range(data.shape[1]):
-            out[constants.BAND_NAMES[i]] = data[:, i].reshape((rec.shape[1], rec.shape[1]))
-        return out
-
-    @staticmethod
-    def compute_zcohere(rec: np.ndarray, f_s: float, **kwargs) -> dict[str, np.ndarray]:
-        """Compute the Fisher z-transformed coherence of the signal."""
-        FragmentAnalyzer._check_rec_np(rec)
-
-        cohere = FragmentAnalyzer.compute_cohere(rec, f_s, **kwargs)
-        return {k: np.arctanh(v) for k, v in cohere.items()}
-
-    @staticmethod
-    def compute_pcorr(rec: np.ndarray, f_s: float, lower_triag: bool = True, **kwargs) -> np.ndarray:
-        """Compute the Pearson correlation coefficient of the signal."""
-        FragmentAnalyzer._check_rec_np(rec)
-
-        sos = butter(2, constants.FREQ_BAND_TOTAL, btype="bandpass", output="sos", fs=f_s)
-        rec = sosfiltfilt(sos, rec, axis=0)
-
-        rec = rec.transpose()
-        result = pearsonr(rec[:, np.newaxis, :], rec, axis=-1)
-        if lower_triag:
-            return np.tril(result.correlation, k=-1)
-        else:
-            return result.correlation
-
-    @staticmethod
-    def compute_zpcorr(rec: np.ndarray, f_s: float, **kwargs) -> np.ndarray:
-        """Compute the Fisher z-transformed Pearson correlation coefficient of the signal."""
-        FragmentAnalyzer._check_rec_np(rec)
-
-        pcorr = FragmentAnalyzer.compute_pcorr(rec, f_s, **kwargs)
-        return np.arctanh(pcorr)
-
-    @staticmethod
-    def compute_nspike(rec: np.ndarray, **kwargs):
-        """Returns None. Compute and load in spikes with SpikeAnalysisResult"""
-        return None
-    
-    @staticmethod
-    def compute_lognspike(rec: np.ndarray, **kwargs):
-        """Returns None. Compute and load in spikes with SpikeAnalysisResult"""
-        return None
-
-    # def compute_csd(self, index, magnitude=True, n_jobs=None, **kwargs) -> np.ndarray:
-    #     rec = self.get_fragment_mne(index)
-    #     csd = csd_array_fourier(rec, self.f_s,
-    #                             fmin=constants.FREQ_BAND_TOTAL[0],
-    #                             fmax=constants.FREQ_BAND_TOTAL[1],
-    #                             ch_names=self.channel_names,
-    #                             n_jobs=n_jobs,
-    #                             verbose=False)
-    #     out = {}
-    #     for k,v in constants.FREQ_BANDS.items():
-    #         try:
-    #             csd_band = csd.mean(fmin=v[0], fmax=v[1]) # Breaks if slice is too short
-    #         except (IndexError, UnboundLocalError):
-    #             timebound = self.convert_idx_to_timebound(index)
-    #             warnings.warn(f"compute_csd failed for window {index}, {round(timebound[1]-timebound[0], 5)} s. Likely too short")
-    #             data = self.compute_csd(index - 1, magnitude)[k]
-    #         else:
-    #             data = csd_band.get_data()
-    #         finally:
-    #             if magnitude:
-    #                 out[k] = np.abs(data)
-    #             else:
-    #                 out[k] = data
-    #     return out
-
-    # def compute_envcorr(self, index, **kwargs) -> np.ndarray:
-    #     rec = spre.bandpass_filter(self.get_fragment_rec(index),
-    #                                 freq_min=constants.FREQ_BAND_TOTAL[0],
-    #                                 freq_max=constants.FREQ_BAND_TOTAL[1])
-    #     rec = self.get_fragment_mne(index, rec)
-    #     envcor = envelope_correlation(rec, self.channel_names)
-    #     return envcor.get_data().reshape((self.n_channels, self.n_channels))
-
-    # def compute_pac(self, index):
-    #     ... # NOTE implement CFC measures
-
-    # def compute_cacoh(self, index, freq_res=1, n_cycles_max=7.0, geomspace=True, mode:str='cwt_morlet', downsamp_q=4, epsilon=1e-2, mag_phase=True, indices=None, **kwargs):
-    #     rec = self.get_fragment_mne(index)
-    #     rec = decimate(rec, q=downsamp_q, axis=-1)
-    #     freqs, n_cycles = self.__get_freqs_cycles(index=index, freq_res=freq_res, n_cycles_max=n_cycles_max, geomspace=geomspace, mode=mode, epsilon=epsilon)
-    #     try:
-    #         con = spectral_connectivity_time(rec,
-    #                                         freqs=freqs,
-    #                                         method='cacoh',
-    #                                         average=True,
-    #                                         mode=mode,
-    #                                         fmin=constants.FREQ_BAND_TOTAL[0],
-    #                                         fmax=constants.FREQ_BAND_TOTAL[1],
-    #                                         sfreq=self.f_s / downsamp_q,
-    #                                         n_cycles=n_cycles,
-    #                                         indices=indices, # NOTE implement L/R hemisphere coherence metrics
-    #                                         verbose=False)
-    #     except MemoryError as e:
-    #         raise MemoryError("Out of memory, use a larger freq_res parameter") from e
-
-    #     data:np.ndarray = con.get_data().squeeze()
-    #     if mag_phase:
-    #         return np.abs(data), np.angle(data, deg=True), con.freqs
-    #     else:
->>>>>>> 14810982
     #         return data, con.freqs