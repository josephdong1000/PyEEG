--- conflicted
+++ resolved
@@ -373,7 +373,6 @@
         pcorr = FragmentAnalyzer.compute_pcorr(rec, f_s, **kwargs)
         return np.arctanh(pcorr)
 
-<<<<<<< HEAD
     @staticmethod
     def compute_nspike(rec: np.ndarray, **kwargs):
         """Returns None. Compute and load in spikes with SpikeAnalysisResult"""
@@ -383,8 +382,6 @@
     def compute_lognspike(rec: np.ndarray, **kwargs):
         """Returns None. Compute and load in spikes with SpikeAnalysisResult"""
         return None
-=======
->>>>>>> fb769455
 
     # def compute_csd(self, index, magnitude=True, n_jobs=None, **kwargs) -> np.ndarray:
     #     rec = self.get_fragment_mne(index)
