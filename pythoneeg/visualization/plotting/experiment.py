--- conflicted
+++ resolved
@@ -114,12 +114,8 @@
         groupby: str | list[str],
         channels: str | list[str] = "all",
         collapse_channels: bool = False,
-<<<<<<< HEAD
         average_groupby: bool = False,
-=======
-        average_groupby: bool = True,
         strict_groupby: bool = False,
->>>>>>> 4d197d37
     ):
         """
         Process feature data for plotting.
@@ -339,11 +335,7 @@
         if average_groupby:
             groupby_cols = df.columns.drop(feature).tolist()
             logging.debug(f"groupby_cols: {groupby_cols}")
-<<<<<<< HEAD
-            grouped = df.groupby(groupby_cols, sort=False)
-=======
-            grouped = df.groupby(groupby_cols, dropna=False)
->>>>>>> 4d197d37
+            grouped = df.groupby(groupby_cols, sort=False, dropna=False)
             df = grouped[feature].apply(core.utils.nanmean_series_of_np).reset_index()
 
         # baseline_means = (df_base
